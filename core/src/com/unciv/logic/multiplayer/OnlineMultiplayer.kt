--- conflicted
+++ resolved
@@ -4,6 +4,7 @@
 import com.badlogic.gdx.utils.Disposable
 import com.unciv.Constants
 import com.unciv.UncivGame
+import com.unciv.json.json
 import com.unciv.logic.GameInfo
 import com.unciv.logic.GameInfoPreview
 import com.unciv.logic.UncivShowableException
@@ -17,20 +18,12 @@
 import com.unciv.logic.multiplayer.storage.FileStorageRateLimitReached
 import com.unciv.logic.multiplayer.storage.MultiplayerAuthException
 import com.unciv.logic.multiplayer.storage.MultiplayerFileNotFoundException
-<<<<<<< HEAD
-import com.unciv.logic.multiplayer.storage.OnlineMultiplayerFiles
+import com.unciv.logic.multiplayer.storage.OnlineMultiplayerServer
 import com.unciv.logic.multiplayer.storage.SimpleHttp
-import com.unciv.utils.Log
-import com.unciv.utils.concurrency.Concurrency
-import com.unciv.utils.concurrency.Dispatcher
-import com.unciv.utils.concurrency.launchOnThreadPool
-import com.unciv.utils.concurrency.withGLContext
-=======
-import com.unciv.logic.multiplayer.storage.OnlineMultiplayerServer
 import com.unciv.ui.components.extensions.isLargerThan
 import com.unciv.utils.Concurrency
 import com.unciv.utils.Dispatcher
->>>>>>> fc222ca4
+import com.unciv.utils.Log
 import com.unciv.utils.debug
 import com.unciv.utils.launchOnThreadPool
 import com.unciv.utils.withGLContext
@@ -77,15 +70,11 @@
         }
 
     private val files = UncivGame.Current.files
-<<<<<<< HEAD
-    val multiplayerFiles = OnlineMultiplayerFiles()
+    val multiplayerServer = OnlineMultiplayerServer()
     private lateinit var featureSet: ServerFeatureSet
+
     private var pollChecker: Job? = null
-
     private val events = EventBus.EventReceiver()
-=======
-    val multiplayerServer = OnlineMultiplayerServer()
->>>>>>> fc222ca4
 
     private val savedGames: MutableMap<FileHandle, OnlineMultiplayerGame> = Collections.synchronizedMap(mutableMapOf())
 
@@ -423,9 +412,8 @@
                 && gameInfo.turns == preview.turns
     }
 
-<<<<<<< HEAD
-    /**
-     * Checks if the server is alive and sets the [serverFeatureSet] accordingly.
+    /**
+     * Checks if the server is alive and sets the [featureSet] accordingly.
      * @return true if the server is alive, false otherwise
      */
     suspend fun checkServerStatus(): Boolean {
@@ -482,7 +470,7 @@
             return true
         }
 
-        val success = multiplayerFiles.fileStorage().authenticate(
+        val success = multiplayerServer.fileStorage().authenticate(
             userId=settings.multiplayer.userId,
             password=password ?: settings.multiplayer.passwords[settings.multiplayer.server] ?: ""
         )
@@ -499,26 +487,6 @@
         val settings = UncivGame.Current.settings.multiplayer
         return settings.passwords.containsKey(settings.server)
     }
-
-    /**
-     * @return true if setting the password was successful, false otherwise.
-     * @throws FileStorageRateLimitReached if the file storage backend can't handle any additional actions for a time
-     * @throws MultiplayerAuthException if the authentication failed
-     */
-    suspend fun setPassword(password: String): Boolean {
-        if (
-                featureSet.authVersion > 0 &&
-                multiplayerFiles.fileStorage().setPassword(newPassword = password)
-        ) {
-            val settings = UncivGame.Current.settings.multiplayer
-            settings.passwords[settings.server] = password
-            return true
-        }
-
-        return false
-    }
-=======
->>>>>>> fc222ca4
 
     /**
      * Checks if [preview1] has a more recent game state than [preview2]
@@ -540,7 +508,7 @@
                     val currentGame = getCurrentGame()
                     val multiplayerSettings = UncivGame.Current.settings.multiplayer
                     val preview = currentGame?.preview
-                    if (currentGame != null && (OldOnlineMultiplayer.usesCustomServer() || preview == null || !preview.isUsersTurn())) {
+                    if (currentGame != null && (usesCustomServer() || preview == null || !preview.isUsersTurn())) {
                         throttle(lastCurGameRefresh, multiplayerSettings.currentGameRefreshDelay, {}) { currentGame.requestUpdate() }
                     }
 
@@ -567,9 +535,58 @@
         fun usesDropbox() = !usesCustomServer()
     }
 
-<<<<<<< HEAD
 }
-=======
+
+/**
+ * Calls the given [action] when [lastSuccessfulExecution] lies further in the past than [throttleInterval].
+ *
+ * Also updates [lastSuccessfulExecution] to [Instant.now], but only when [action] did not result in an exception.
+ *
+ * Any exception thrown by [action] is propagated.
+ *
+ * @return true if the update happened
+ */
+suspend fun <T> throttle(
+    lastSuccessfulExecution: AtomicReference<Instant?>,
+    throttleInterval: Duration,
+    onNoExecution: () -> T,
+    onFailed: (Exception) -> T = { throw it },
+    action: suspend () -> T
+): T {
+    val lastExecution = lastSuccessfulExecution.get()
+    val now = Instant.now()
+    val shouldRunAction = lastExecution == null || Duration.between(lastExecution, now).isLargerThan(throttleInterval)
+    return if (shouldRunAction) {
+        attemptAction(lastSuccessfulExecution, onNoExecution, onFailed, action)
+    } else {
+        onNoExecution()
+    }
+}
+
+/**
+ * Attempts to run the [action], changing [lastSuccessfulExecution], but only if no other thread changed [lastSuccessfulExecution] in the meantime
+ * and [action] did not throw an exception.
+ */
+suspend fun <T> attemptAction(
+    lastSuccessfulExecution: AtomicReference<Instant?>,
+    onNoExecution: () -> T,
+    onFailed: (Exception) -> T = { throw it },
+    action: suspend () -> T
+): T {
+    val lastExecution = lastSuccessfulExecution.get()
+    val now = Instant.now()
+    return if (lastSuccessfulExecution.compareAndSet(lastExecution, now)) {
+        try {
+            action()
+        } catch (e: Exception) {
+            lastSuccessfulExecution.compareAndSet(now, lastExecution)
+            onFailed(e)
+        }
+    } else {
+        onNoExecution()
+    }
+}
+
+
 fun GameInfoPreview.isUsersTurn() = getCivilization(currentPlayer).playerId == UncivGame.Current.settings.multiplayer.userId
-fun GameInfo.isUsersTurn() = getCivilization(currentPlayer).playerId == UncivGame.Current.settings.multiplayer.userId
->>>>>>> fc222ca4
+fun GameInfo.isUsersTurn() = getCivilization(currentPlayer).playerId == UncivGame.Current.settings.multiplayer.userId