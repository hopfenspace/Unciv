--- conflicted
+++ resolved
@@ -106,7 +106,6 @@
         )!!
     }
 
-<<<<<<< HEAD
     override suspend fun savePreviewData(gameId: String, data: String) {
         dropboxApi(
             url="https://content.dropboxapi.com/2/files/upload",
@@ -123,12 +122,7 @@
 
     override suspend fun loadPreviewData(gameId: String): String {
         val inputStream = downloadFile(getLocalGameLocation(gameId + PREVIEW_FILE_SUFFIX))
-        return BufferedReader(InputStreamReader(inputStream)).readText()
-=======
-    override fun loadFileData(fileName: String): String {
-        val inputStream = downloadFile(getLocalGameLocation(fileName))
         return BufferedReader(InputStreamReader(inputStream, Charsets.UTF_8)).readText()
->>>>>>> 7d764c98
     }
 
     override fun authenticate(userId: String, password: String): Boolean {
