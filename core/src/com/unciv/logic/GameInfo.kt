--- conflicted
+++ resolved
@@ -102,12 +102,8 @@
     var oneMoreTurnMode = false
     var currentPlayer = ""
     var currentTurnStartTime = 0L
-<<<<<<< HEAD
     var gameId = if (overwriteGameId != null) overwriteGameId.toString() else UUID.randomUUID().toString() // otherwise random UUID string
-=======
-    var gameId = UUID.randomUUID().toString() // random string
     var checksum = ""
->>>>>>> c3db8ba9
 
     var victoryData:VictoryData? = null
 
