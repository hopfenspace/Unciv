--- conflicted
+++ resolved
@@ -49,14 +49,9 @@
 import com.unciv.ui.components.AutoScrollPane as ScrollPane
 
 class NewGameScreen(
-<<<<<<< HEAD
-    _gameSetupInfo: GameSetupInfo? = null
-): MapOptionsInterface, HorizontalPickerScreen() /* to get more space */, RecreateOnResize {
-=======
     defaultGameSetupInfo: GameSetupInfo? = null,
     isReset: Boolean = false
-): IPreviousScreen, PickerScreen(), RecreateOnResize {
->>>>>>> 7d764c98
+): MapOptionsInterface, HorizontalPickerScreen() /* to get more space */, RecreateOnResize {
 
     override var gameSetupInfo = defaultGameSetupInfo ?: GameSetupInfo.fromSettings()
     override val ruleset = Ruleset()  // updateRuleset will clear and add
@@ -238,11 +233,7 @@
 
     /** Subtables may need an upper limit to their width - they can ask this function. */
     // In sync with isPortrait in init, here so UI details need not know about 3-column vs 1-column layout
-<<<<<<< HEAD
-    override fun getColumnWidth() = stage.width / (if (isNarrowerThan4to3()) 1 else 3)
-=======
-    internal fun getColumnWidth() = floor(stage.width / (if (isNarrowerThan4to3()) 1 else 3))
->>>>>>> 7d764c98
+    override fun getColumnWidth() = floor(stage.width / (if (isNarrowerThan4to3()) 1 else 3))
 
     private fun initLandscape() {
         scrollPane.setScrollingDisabled(true,true)
@@ -365,9 +356,6 @@
         }
     }
 
-<<<<<<< HEAD
-    override fun updateRuleset() {
-=======
     /** Updates our local [ruleset] from [gameSetupInfo], guarding against exceptions.
      *
      *  Note: The options reset on failure is not propagated automatically to the Widgets -
@@ -375,7 +363,7 @@
      *
      *  @return Success - failure means gameSetupInfo was reset to defaults and the Ruleset was reverted to G&K
      */
-    fun tryUpdateRuleset(): Boolean {
+    override fun tryUpdateRuleset(): Boolean {
         var success = true
         fun handleFailure(message: String): Ruleset {
             success = false
@@ -394,7 +382,6 @@
             handleFailure("«RED»{Your previous options needed to be reset to defaults.}«»")
         }
 
->>>>>>> 7d764c98
         ruleset.clear()
         ruleset.add(newRuleset)
         ImageGetter.setNewRuleset(ruleset)
@@ -402,6 +389,13 @@
         return success
     }
 
+    override fun updateRuleset() {
+        ruleset.clear()
+        ruleset.add(RulesetCache.getComplexRuleset(gameSetupInfo.gameParameters))
+        ImageGetter.setNewRuleset(ruleset)
+        game.musicController.setModList(gameSetupInfo.gameParameters.getModsAndBaseRuleset())
+    }
+
     override fun lockTables() {
         playerPickerTable.locked = true
         newGameOptionsTable.locked = true
