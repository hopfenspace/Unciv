--- conflicted
+++ resolved
@@ -7,12 +7,14 @@
 import com.badlogic.gdx.scenes.scene2d.ui.SelectBox
 import com.badlogic.gdx.scenes.scene2d.ui.Table
 import com.unciv.UncivGame
+import com.unciv.logic.UncivShowableException
 import com.unciv.logic.files.MapSaver
 import com.unciv.logic.map.MapParameters
 import com.unciv.models.ruleset.RulesetCache
 import com.unciv.ui.components.extensions.onChange
 import com.unciv.ui.components.extensions.pad
 import com.unciv.ui.components.extensions.toLabel
+import com.unciv.ui.popups.Popup
 import com.unciv.ui.screens.basescreen.BaseScreen
 import com.unciv.ui.screens.victoryscreen.LoadMapPreview
 import com.unciv.utils.Concurrency
@@ -105,7 +107,6 @@
     private fun onSelectBoxChange() {
         cancelBackgroundJobs()
         val mapFile = mapFileSelectBox.selected.fileHandle
-<<<<<<< HEAD
         val mapParams = try {
             MapSaver.loadMapParameters(mapFile)
         } catch (ex:Exception){
@@ -119,8 +120,6 @@
             }
             return
         }
-=======
->>>>>>> fc222ca4
         mapParameters.name = mapFile.name()
         newGameScreen.gameSetupInfo.mapFile = mapFile
         val mapMods = mapFileSelectBox.selected.mapParameters.mods.partition { RulesetCache[it]?.modOptions?.isBaseRuleset == true }
