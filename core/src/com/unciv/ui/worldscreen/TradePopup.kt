package com.unciv.ui.worldscreen

import com.badlogic.gdx.graphics.Color
import com.badlogic.gdx.scenes.scene2d.ui.Table
import com.unciv.Constants
import com.unciv.logic.civilization.diplomacy.DiplomacyFlags
import com.unciv.logic.trade.TradeLogic
import com.unciv.logic.trade.TradeType
import com.unciv.models.gamebasics.tr
import com.unciv.ui.trade.DiplomacyScreen
import com.unciv.ui.utils.addSeparator
import com.unciv.ui.utils.toLabel
import com.unciv.ui.worldscreen.optionstable.PopupTable
import kotlin.math.max

class TradePopup(worldScreen: WorldScreen): PopupTable(worldScreen){
    init{
        val viewingCiv = worldScreen.viewingCiv
        val tradeRequest = viewingCiv.tradeRequests.first()

        val requestingCiv = worldScreen.gameInfo.getCivilization(tradeRequest.requestingCiv)
        val translatedNation = requestingCiv.getTranslatedNation()
        val otherCivLeaderName = "[${translatedNation.leaderName}] of [${translatedNation.getNameTranslation()}]".tr()

        add(otherCivLeaderName.toLabel())
        addSeparator()

        val trade = tradeRequest.trade
        val tradeOffersTable = Table().apply { defaults().pad(10f) }
<<<<<<< HEAD
        tradeOffersTable.add("[${translatedNation.getNameTranslation()}]'s trade offer".tr().toLabel())
        tradeOffersTable.add("Our trade offer".tr().toLabel())
=======
        tradeOffersTable.add("[${translatedNation.getNameTranslation()}]'s trade offer".toLabel())
        tradeOffersTable.add("Our trade offer".toLabel())
>>>>>>> 39748422
        tradeOffersTable.row()
        for(i in 0..max(trade.theirOffers.lastIndex, trade.ourOffers.lastIndex)){
            if(trade.theirOffers.lastIndex>=i) tradeOffersTable.add(trade.theirOffers[i].getOfferText().toLabel())
            else tradeOffersTable.add()
            if(trade.ourOffers.lastIndex>=i) tradeOffersTable.add(trade.ourOffers[i].getOfferText().toLabel())
            else tradeOffersTable.add()
            tradeOffersTable.row()
        }
        add(tradeOffersTable).row()

        addGoodSizedLabel(translatedNation.tradeRequest).colspan(columns).row()

        addButton("Sounds good!"){
            val tradeLogic = TradeLogic(viewingCiv, requestingCiv)
            tradeLogic.currentTrade.set(trade)
            tradeLogic.acceptTrade()
            viewingCiv.tradeRequests.remove(tradeRequest)
            close()
            PopupTable(worldScreen).apply {
                add(otherCivLeaderName.toLabel()).colspan(2)
                addSeparator()
                addGoodSizedLabel("Excellent!").row()
                addButton("Farewell."){
                    close()
                    worldScreen.shouldUpdate=true
                    // in all cases, worldScreen.shouldUpdate should be set to true when we remove the last of the popups
                    // in order for the next trade to appear immediately
                }
                open()
            }
            requestingCiv.addNotification("[${viewingCiv.civName}] has accepted your trade request", Color.GOLD)
        }
        addButton("Not this time.".tr()){
            viewingCiv.tradeRequests.remove(tradeRequest)

            val diplomacyManager = requestingCiv.getDiplomacyManager(viewingCiv)
            if(trade.ourOffers.all { it.type==TradeType.Luxury_Resource } && trade.theirOffers.all { it.type==TradeType.Luxury_Resource })
                diplomacyManager.setFlag(DiplomacyFlags.DeclinedLuxExchange,20) // offer again in 20 turns

            if(trade.ourOffers.any{ it.type==TradeType.Treaty && it.name== Constants.peaceTreaty })
                diplomacyManager.setFlag(DiplomacyFlags.DeclinedPeace,5)

            close()
            requestingCiv.addNotification("[${viewingCiv.civName}] has denied your trade request", Color.GOLD)

            worldScreen.shouldUpdate=true
        }
        addButton("How about something else...".tr()){
            viewingCiv.tradeRequests.remove(tradeRequest)
            close()

            val diplomacyScreen= DiplomacyScreen(viewingCiv)
            val tradeTable =  diplomacyScreen.setTrade(requestingCiv)
            tradeTable.tradeLogic.currentTrade.set(trade)
            tradeTable.offerColumnsTable.update()
            worldScreen.game.screen=diplomacyScreen
            worldScreen.shouldUpdate=true
        }
        open()
    }
}<|MERGE_RESOLUTION|>--- conflicted
+++ resolved
@@ -27,13 +27,8 @@
 
         val trade = tradeRequest.trade
         val tradeOffersTable = Table().apply { defaults().pad(10f) }
-<<<<<<< HEAD
-        tradeOffersTable.add("[${translatedNation.getNameTranslation()}]'s trade offer".tr().toLabel())
-        tradeOffersTable.add("Our trade offer".tr().toLabel())
-=======
         tradeOffersTable.add("[${translatedNation.getNameTranslation()}]'s trade offer".toLabel())
         tradeOffersTable.add("Our trade offer".toLabel())
->>>>>>> 39748422
         tradeOffersTable.row()
         for(i in 0..max(trade.theirOffers.lastIndex, trade.ourOffers.lastIndex)){
             if(trade.theirOffers.lastIndex>=i) tradeOffersTable.add(trade.theirOffers[i].getOfferText().toLabel())
