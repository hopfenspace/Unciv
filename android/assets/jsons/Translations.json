{
	// General Translation tips:
	// - Keep it uniform! Use the same word/style for the same thing when ever necessary.
	//   Otherwise it may be confusing to the user
	//
	// Keep the names in SQUARE BRACKETS UNTRANSLATED!!!
	//
	// - Use the language feature of wikipedia (search the original tech in English
	//   and then choose your language on the left)
	//
	// - When in doubt a full rip of all translations from Civ5 can be found here:
	//   http://www.dndjunkie.com/civilopedia/default.aspx
	//   However, I advise you not to use this too much, as we don't want to infringe
	//   Firaxis copyright!
	// - If you see typos on other languages (e.g. one space too much) feel free to fix them
	//
	// - Try to have at least one round of proof reading before submission
	//
	// Cheers! :)

	"Next turn":{
		Italian:"Prossimo turno"
		Russian:"Следующий ход"
		French:"Prochain tour"
		Romanian:"Runda următoare"
		German:"Nächste Runde"
		Dutch:"Volgende beurt"
		Spanish:"Siguiente turno"
		Simplified_Chinese:"下一回合"
		Portuguese:"Proximo turno"
		Japanese:"次のターン"
	}
	
	"Working...":{ // Displayed when next turn is being...turned
		Italian:"Attendere..."
		Russian:"Работает..."
		French:"Patientez..."
		Romanian:"Lucru..."
		Dutch:"Verwerken..."
		Spanish:"Trabajando..."
		Simplified_Chinese:"工作中"
		Portuguese:"Trabalhando..."
		German:"Bitte warten..."
		Japanese:"ワーキング..."
	}
	
	"Turn":{ // For main screen at top left, e.g. Turn 234
		Italian:"Turno"
		Russian:"Ход"
		French:"Tour"
		Romanian:"Runda"
		German:"Runde"
		Dutch:"Beurt"
		Spanish:"Turno"
		Simplified_Chinese:"回合"
		Portuguese:"Turno"
		Japanese:"順番"
	}

	"in":{ // As in "Opera House in 3 turns"
		Italian:"tra"
		Russian:"через"
		French:"dans"
		Romanian:"în"
		German:"in"
		Dutch:"in"
		Spanish:"en"
		Simplified_Chinese:"在"
		Portuguese:"em"
		Japanese:"に"
	}
	
	"turns":{ // for e.g. turns to technology
		Italian:"Turni"
		Russian:"Ходов"
		French:"Tours"
		Romanian:"Runde"
		German:"Runden"
		Dutch:"Beurten"
		Spanish:"turnos"
		Simplified_Chinese:"回合"
		Portuguese:"turnos"
		Japanese:"回る"
	}
	
	"Turn":{ // for e.g. turns to technology
		Italian:"Turno"
		Russian:"Ходов"
		French:"Tour"
		Romanian:"Runde"
		German:"Runden"
		Dutch:"Beurten"
		Spanish:"turnos"
		Simplified_Chinese:"回合"
		Portuguese:"turnos"
		Japanese:"順番"
	}

	// Unit
	"Movement":{
		Italian:"Movimento"
		Russian:"Передвижение"
		French:"Déplacer"
		Romanian:"Mișcare"
		German:"Bewegungen"
		Dutch:"Mobieliteit"
		Spanish:"Movimiento"
		Simplified_Chinese:"移动力"
		Portuguese:"Movimento"
		Japanese:"移動"
	}

	"Strength":{
		Italian:"Forza"
		Russian:"Сила"
		French:"Force"
		Romanian:"Putere"
		German:"Stärke"
		Dutch:"Kracht"
		Spanish:"Fuerza"
		Simplified_Chinese:"近战攻击"
		Portuguese:"Força"
		Japanese:"強さ"
	}

	"Ranged strength":{
		Italian:"Forza a distanza"
		Russian:"Сила в дальнем бою"
		French:"Force à distance"
		Romanian:"Putere la distanță"
		German:"Fernkampf-Stärke"
		Dutch:"Kracht op afstand"
		Spanish:"Fuerza a distancia"
		Simplified_Chinese:"远程攻击"
		Portuguese:"Força a distancia"
		Japanese:"範囲の強さ"
	}
	
	"Bombard strength":{ // for displaying city info
		Italian:"Forza bombardamento"
		Russian:"Бомбардная сила"
		French:"Force de bombardement"
		Romanian:"Puterea bombardamentului"
		German:"Bombardieren Sie die Stärke"
		Dutch:"Bombard sterkte"
		Spanish:"Fuerza de bombardeo"
		Simplified_Chinese:"轰炸力量"
		Portuguese:"Força Bombard"
		Japanese:"爆撃力"
	}


// Unit actions
	"Move unit":{
		Italian:"Sposta unità"
		Russian:"Переместить юнит"
		French:"Déplacer l'unité"
		Romanian:"Mută unitatea"
		German:"Einheit bewegen"
		Dutch:"Eenheid verplaatsen"
		Spanish:"Mover unidad"
		Simplified_Chinese:"移动单位"
		Portuguese:"Mover unidade"
		Japanese:"移動ユニット"
	}

	"Stop movement":{
		Italian:"Ferma movimento"
		Russian:"Отменить действие"
		French:"Arrêter le mouvement"
		Romanian:"Oprește mișcarea"
		German:"Bewegen abbrechen"
		Dutch:"Verplaatsen stoppen"
		Spanish:"Parar movimiento"
		Simplified_Chinese:"停止移动"
		Portuguese:"Parar movimento"
		Japanese:"動きを止める"
	}

	"Construct improvement":{
		Italian:"Costruisci miglioramento"
		Russian:"Построить улучшение"
		French:"Bâtir une amélioration"
		Romanian:"Construiește îmbunătățire"
		German:"Verbesserung bauen"
		Dutch:"Verbetering bouwen"
		Spanish:"Construir mejora"
		Simplified_Chinese:"建造建筑"
        	Portuguese:"Construir melhoria"
		Japanese:"構造改善"
	}

	"Automate":{
		Italian:"Automatizza"
		Russian:"Автоматизация"
		French:"Automatiser"
		Romanian:"Automatizează"
		German:"Automatisieren"
		Dutch:"Autoatiseren"
		Spanish:"Automatizar"
		Simplified_Chinese:"自动工作"
		Portuguese:"Automatizar"
		Japanese:"自動化する"
	}
	
	"Stop automation":{
		Italian:"Arresta automazione"
		Spanish:"Parar automatización"
		Romanian:"Oprește automatizarea"
		German:"Automatisieren anhalten"
		French:"Arrêtez automatisation"
		Portuguese:"Pare a automação"
		Simplified_Chinese:"停止自动化"
		Romanian:"Opriți automatizarea"
		Russian:"Стоп автоматизации"
		Japanese:"自動化を停止"
	}

	"Fortify":{
		Italian:"Fortifica"
		Russian:"Укрепить"
		French:"Fortifier"
		Romanian:"Fortifică"
		German:"Befestigen"
		Dutch:"Versterken"
		Spanish:"Fortificar"
		Simplified_Chinese:"驻守"
		Portuguese:"Fortificar"
		Japanese:"要塞化"
	}
	
	"Fortification":{ // as in "+40% Fortification"
		Italian:"Fortificazione"
		Russian:"от укрепления"
		French:"Fortification"
		Romanian:"Fortificație"
		German:"Befestigung"
		Dutch:"Versterking"
		Spanish:"Fortificación"
		Simplified_Chinese:"设防"
		Portuguese:"Fortficação"
		Japanese:"要塞"
	}
	
	"Sleep":{
		Italian:"Riposa"
		Romanian:"Dormi"
		Simplified_Chinese:"睡眠"
		Portuguese:"Dormir"
		German:"Schlafen legen"
		French:"Dormir"
		Japanese:"睡眠"
		Russian:"Спать"
		Dutch:"Slaap"
		Spanish:"Dormir"
	}

	"Set up":{ // For siege units
		Italian:"Monta"
		Russian:"Подготовится"
		French:"Installer"
		Romanian:"Montează"
		German:"Aufstellen"
		Dutch:"Opstellen"
		Spanish:"Montar"
		Simplified_Chinese:"架设"
		Portuguese:"Montar"
		Japanese:"セットアップ"
	}
	
	"Upgrade to [unitType] ([goldCost] gold)":{ // EG Upgrade to Cannon (140 gold)
		Italian:"Aggiorna a [unitType] ([goldCost] oro)"
		Russian:"Улучшить до [unitType] ([goldCost] золота)"
		French:"Mise à niveau vers [unitType] ([goldCost] or)"
		Romanian:"Avansare [unitType] ([goldCost] aur)"
		Spanish:"Mejorar a [unitType] ([goldCost] de oro)"
		Simplified_Chinese:"升级到 [unitType] 需要 ([goldCost] 钱"
		Portuguese:"Melhoria a [unitType] custará ([goldCost] ouro)"
		German:"Verbessere [unitType] ([goldCost] Gold)"
		Japanese:"[unitType]（[goldCost] gold）にアップグレードする"
	}
	
	"Found city":{
		Italian:"Fonda città"
		Russian:"Основать город"
		French:"Fonder une ville"
		Romanian:"Fondează oraș"
		German:"Stadt gründen"
		Dutch:"Stad stichten"
		Spanish:"Fundar ciudad"
       		Simplified_Chinese:"建立城市"
		Portuguese:"Fundar Cidade"
		Japanese:"見つかった市"
	}
	
	"Promote":{
		Italian:"Promuovi"
		Russian:"Повысить"
		French:"Promouvoir"
		Romanian:"Promovează"
		German:"Befördern"
		Dutch:"Promoveren"
		Spanish:"Ascender"
       	 	Simplified_Chinese:"提升"
		Portuguese:"Promover"
		Japanese:"促進する"
	}

	"Health":{
		Italian:"Salute"
		Russian:"Здоровье"
		French:"Santé"
		Romanian:"Sănătate"
		German:"Gesundheit"
		Dutch:"Gezondheid"
		Spanish:"Salud"
		Simplified_Chinese:"生命"
		Portuguese:"Saúde"
		Japanese:"健康"
	}

	"Disband unit":{
		Italian:"Sciogli"
		Russian:"Распустить юнит"
		French:"Dissoudre l'unité"
		Romanian:"Desființează unitatea"
		Dutch:"Eenheid opheffen"
		Spanish:"Disolver unidad"
		Simplified_Chinese:"解雇单位"
		Portuguese:"Desfazer unidade"
		German:"Einheit auflösen"
		Japanese:"解散ユニット"
	}
	
	"Explore":{
		Italian:"Esplora"
		Romanian:"Explorează"
		Spanish:"Explorar"
		German:"Erkunden"
		French:"Explorer"
		Portuguese:"Explorar"
		Japanese:"探検する"
		Simplified_Chinese:"探索"
		Russian:"обследовать"
		Dutch:"Onderzoeken"
	}
	
	"Pillage":{
		Italian:"Saccheggia"
		German:"Plündern"
		French:"Pillage"
		Japanese:"略奪"
		Portuguese:"Pilhagem"
		Russian:"мародерство"
		Romanian:"Prădare"
		Dutch:"Plundering"
		Spanish:"Pillaje"
		Simplified_Chinese:"掠"
	}
	
	"Do you really want to disband this unit?":{
		Italian:"Vuoi davvero sciogliere questa unità?"
		Russian:"Вы действительно хотите распустить этот юнит?"
		French:"Voulez-vous vraiment dissoudre cette unité?"
		Romanian:"Sigur desființezi unitatea?"
		Dutch:"Wil je echt deze eenheid opheffen"
		Spanish:"¿Realmente quieres disolver esta unidad?"
		Simplified_Chinese:"您真的想解雇这个单位?"
		Portuguese:"Voçê realmente quer desfazer essa unidade?"
		German:"Wollen Sie diese Einheit wirklich auflösen?"
		Japanese:"あなたは本当にこのユニットを解散したいですか？"
	}
	"Disband this unit for [goldAmount] gold?":{
		Italian:"Vuoi sciogliere questa unità per [goldAmount] Oro?"
		Portuguese:"Desative esta unidade para ouro [goldAmount]?"
		French:"Dissoudre cette unité pour [goldAmount] gold?"
		German:"Diese Einheit für [goldAmount] Gold auflösen?"
		Spanish:"¿Disolver esta unidad para [goldAmount] gold?"
		Simplified_Chinese:"解散[goldAmount]黄金的单位？"
		Japanese:"このユニットを[goldAmount]ゴールドに解散させますか？"
		Romanian:"Dezactivați această unitate pentru aurul [goldAmount]?"
		Dutch:"Deze eenheid ontbinden voor [goldAmount] goud?"
	}
	
	"Yes":{
		Italian:"Sì"
		Russian:"Да"
		French:"Oui"
		Romanian:"Da"
		Dutch:"Ja"
		Spanish:"Sí"
		Simplified_Chinese:"是"
		Portuguese:"Sim"
		German:"Ja"
		Japanese:"はい"
	}
	"No":{
		Italian:"No"
		Russian:"Нет"
		French:"Non"
		Romanian:"Nu"
		Dutch:"Nee"
		Spanish:"No"
		Simplified_Chinese:"不"
		Portuguese:"Sim"
		German:"Nein"
		Japanese:"いいえ"
	}

	// Stats
	"Gold":{
		Italian:"Oro"
		Russian:"Золото"
		French:"Or"
		Romanian:"Aur"
		German:"Gold"
		Dutch:"Goud"
		Spanish:"Oro"
		Simplified_Chinese:"金钱"
		Portuguese:"Ouro"
		Japanese:"ゴールド"
	}

	"Science":{
		Italian:"Scienza"
		Russian:"Наука"
		French:"Science"
		Romanian:"Ştiinţă"
		German:"Wissenschaft"
		Dutch:"Wetenschap"
		Spanish:"Ciencia"
		Simplified_Chinese:"科学"
		Portuguese:"Ciência"
		Japanese:"科学"
	}

	"Happiness":{
		Italian:"Felicità"
		Russian:"Счастье"
		French:"Bonheur"
		Romanian:"Fericire"
		German:"Zufriedenheit"
		Dutch:"Tevredenheid"
		Spanish:"Felicidad"
		Simplified_Chinese:"快乐度"
		Portuguese:"Felicidade"
		Japanese:"幸福"
	}

	"Production":{
		Italian:"Produzione"
		Russian:"Производство"
		French:"Production"
		Romanian:"Producție"
		German:"Produktion"
		Dutch:"Productie"
		Spanish:"Producción"
		Simplified_Chinese:"生产力"
		Portuguese:"Produção"
		Japanese:"製造"
	}

	"Culture":{
		Italian:"Cultura"
		Russian:"Культура"
		French:"Culture"
		Romanian:"Cultură"
		German:"Kultur"
		Dutch:"Cultuur"
		Spanish:"Cultura"
		Simplified_Chinese:"文化"
		Portuguese:"Cultura"
		Japanese:"文化"
	}

	"Food":{
		Italian:"Cibo"
		Russian:"Еда"
		French:"Nourriture"
		Romanian:"Hrană"
		German:"Nahrung"
		Dutch:"Eten"
		Spanish:"Comida"
		Simplified_Chinese:"食物"
		Portuguese:"Comida"
		Japanese:"フード"
	}
	
	"GOLDEN AGE":{
		Italian:"ETÀ DELL'ORO"
		Russian:"ЗОЛОТОЙ ВЕК"
		French:"ÂGE D'OR"
		Romanian:"EPOCA DE AUR"
		German:"GOLDENES ZEITALTER"
		Dutch:"GOUDEN EEUW"
		Spanish:"EDAD DORADA"
		Simplified_Chinese:"黄金时代"
		Portuguese:"IDADE DOURADA"
		Japanese:"黄金時代"
	}

	
	// Menu table
	
	"Civilopedia":{
		Italian:"Civilopedia"
		Russian:"Цивилопедия"
		French:"Civilopédie"
		Romanian:"Civilopedie"
		Spanish:"Civilopedia"
		Simplified_Chinese:"文明百科"
		Portuguese:"Civilopédia"
		German:"Civilopedia"
		Japanese:"シビロペディア"
	}

	"Start new game":{
		Italian:"Nuova partita"
		Russian:"Новая игра"
		French:"Nouvelle partie"
		Romanian:"Joc nou"
		German:"Neues Spiel"
		Dutch:"Nieuw spel"
		Spanish:"Nueva partida"
		Simplified_Chinese:"开始新游戏"
		Portuguese:"Novo jogo"
		Japanese:"新しいゲームを始める"
	}
	
	"Save game":{
		Italian:"Salva partita"
		Russian:"Сохранить игру"
		French:"Sauvegarder la partie"
		Romanian:"Salvează jocul"
		German:"Spiel speichern"
		Dutch:"Spel opslaan"
		Spanish:"Salvar partida"
		Simplified_Chinese:"储存游戏"
		Portuguese:"Salvar jogo"
		Japanese:"ゲームを保存する"
	}
	
	"Load game":{
		Italian:"Carica partita"
		Russian:"Загрузить игру"
		French:"Charger une partie"
		Romanian:"Incarcă joc"
		German:"Spiel laden"
		Dutch:"Spel laden"
		Spanish:"Cargar partida"
		Simplified_Chinese:"载入游戏"
		Portuguese:"Carregar partida"
		Japanese:"ゲームをロード"
	}
	
	"Load copied data":{
		Italian:"Carica i dati copiati"
		Russian:"Загрузить скопированные данные"
		French:"Charger des données copiées"
		Romanian:"Încarcă date copiate"
		German:"Aus Zwischenablage laden"
		Dutch:"Gekopieerde data laden"
		Spanish:"Cargar datos copiados"
		Simplified_Chinese:"加载复制过的数据"
		Portuguese:"Carregar dados copiados"
		Japanese:"コピーしたデータを読み込む"
	}
	
	"Could not load game from clipboard!":{
		Italian:"Impossibile caricare partita dagli appunti!"
		Romanian:"Jocul nu a putut fi încărcat din clipboard!"
		Simplified_Chinese:"无法从剪贴板加载游戏!"
		Portuguese:"Não foi possivel carregar o jogo da prancheta"
		German:"Das Spiel konnte nicht aus der Zwischenablage geladen werden!"
		French:"Impossible de charger la partie depuis le presse-papier"
		Japanese:"クリップボードからゲームを読み込めませんでした。"
		Russian:"Не удалось загрузить игру из буфера обмена!"
		Dutch:"Kon game niet van klembord laden!"
		Spanish:"No se pudo cargar el juego desde el portapapeles!"
	}
	
	// New game screen
	
	"Start game!":{
		Italian:"Inizia partita!"
		Russian:"Начать игру!"
		French:"Démarrer la partie!"
		Romanian:"Începe jocul!"
		Spanish:"¡Empezar partida!"
		Simplified_Chinese:"开始游戏"
		Portuguese:"Começar partida!"
		German:"Spiel starten!"
		Japanese:"ゲームを始める！"
	}
	"Civilization:":{
		Italian:"Civiltà:"
		Russian:"Цивилизация:"
		French:"Civilisation:"
		Romanian:"Civilizaţie:"
		Spanish:"Civilización"
		Simplified_Chinese:"文明"
		Portuguese:"Civilização"
		German:"Zivilisation"
		Japanese:"文明"
	}
	"World size:":{
		Italian:"Dimensione mappa:"
		Russian:"Размер мира:"
		French:"Taille du monde:"
		Romanian:"Mărime pământ:"
		Spanish:"Tamaño del mundo"
		Simplified_Chinese:"世界大小"
		Portuguese:"Tamanho do mundo"
		German:"Weltgröße"
		Japanese:"ワールドサイズ"
	}

	"Number of enemies:":{ //nummber of AI should be more accurate
		Italian:"Numero di nemici:"
		Russian:"Количество врагов:"
		French:"Nombre d'ennemies (AI):"
		Romanian:"Număr inamici:"
		Spanish:"Número de enemigos:"
		Simplified_Chinese:"敌人数量"
		Portuguese:"Numero de inimigos:"
		German:"Anzahl der Gegner:"
		Japanese:"敵の数"
	}
	

	"Victory status":{
		Italian:"Condizioni di vittoria"
		Russian:"Статус победы"
		French:"Conditions de victoire"
		Romanian:"Statut victorie"
		German:"Siegesstatus"
		Dutch:"Overwinning Status"
		Spanish:"Estatus de victoria"
		Simplified_Chinese:"胜利进程"
		Portuguese:"Status da vitória"
		Japanese:"勝利の地位"
	}

	"Social policies":{
		Italian:"Politiche sociali"
		Russian:"Общественные институты"
		French:"Doctrines" //official translate
		Romanian:"Politici sociale"
		German:"Sozialpolitiken"
		Dutch:"Sociaal beleid"
		Spanish:"Políticas sociales"
		Simplified_Chinese:"社会政策"
		Portuguese:"Políticas sociais"
		Japanese:"社会政策"
	}
	
	"Options":{
		Italian:"Opzioni"
		German:"Optionen"
		French:"Options"
		Japanese:"オプション"
		Russian:"Опции"
		Romanian:"Opțiuni"
		Dutch:"Opties"
		Spanish:"Opciones"
		Simplified_Chinese:"选项"
		Portuguese:"Opções"
	}

	"Display options":{
		Italian:"Opzioni"
		Russian:"Параметры экрана"
		French:"Options d'affichage"
		Romanian:"Opțiuni afișaj"
		German:"Anzeigeeinstellungen"
		Dutch:"Weergaveopties"
		Spanish:"Opciones de pantalla"
		Simplified_Chinese:"显示选项"
		Portuguese:"Opções de Vídeo"
		Japanese:"表示オプション"
	}
	
	"Turns between autosaves":{
		Italian:"Turni tra autosalvataggi"
		French:"Tours avant sauvegarde automatique"
	}
	
	"Sound effects volume":{
		Italian:"Volume effetti"
		French:"Volume sonore"
	}
	
	"Show":{
		Italian:"Mostra"
		Russian:"Показать"
		French:"Montrer"
		Romanian:"Arată"
		German:"Anzeigen"
		Dutch:"Toon"
		Spanish:"Mostrar"
		Simplified_Chinese:"展示"
		Portuguese:"Mostrar"
		Japanese:"見せる"
	}

	"Hide":{
		Italian:"Nascondi"
		Russian:"Спрятать"
		French:"Cacher"
		Romanian:"Ascunde"
		German:"Verstecken"
		Dutch:"Verberg"
		Spanish:"Ocultar"
		Simplified_Chinese:"隐藏"
		Portuguese:"Ocultar"
		Japanese:"隠す"
	}
	
	"Worked tiles":{
		Italian:"Celle sfruttate"
		Russian:"обработанные клетки"
		French:"cases exploités"
		Romanian:"celule lucrate"
		German:"bearbeitete Felder"
		Dutch:"Bewerkte velden"
		Spanish:"casillas trabajadas"
		Simplified_Chinese:"工作的地块"
		Portuguese:"Terreno trabalhado"
		Japanese:"働いたタイル"
	}

	"Resources and improvements":{
		Italian:"Risorse e miglioramenti"
		Russian:"ресурсы и улучшения"
		French:"ressources et améliorations"
		Romanian:"resurse și îmbunătățiri"
		German:"Ressourcen und Verbesserungen"
		Dutch:"Grondstoffen en Verbeteringen"
		Spanish:"recursos y mejoras"
		Simplified_Chinese:"资源和改良设施"
		Portuguese:"recursos e melhorias"
		Japanese:"リソースと改善"
	}

	"Close":{
		Italian:"Chiudi"
		Russian:"Закрыть"
		French:"Fermer"
		Romanian:"Închide"
		German:"Schließen"
		Dutch:"Sluiten"
		Spanish:"Cerrar"
		Simplified_Chinese:"关闭"
		Portuguese:"Fechar"
		Japanese:"閉じる"
	}

	// City screen
	"Exit city":{
		Italian:"Esci dalla città"
		Russian:"Выход из города"
		French:"Quitter la ville"
		Romanian:"Ieși din oraș"
		German:"Stadt verlassen"
		Dutch:"Stadscherm sluiten"
		Spanish:"Salir de la ciudad"
		Simplified_Chinese:"离开城市界面"
		Portuguese:"Sair da cidade"
		Japanese:"市を出る"
	}

	"Raze city":{
		Italian:"Demolisci città"
		Russian:"Разрушить город"
		French:"Démolir la ville"
		Romanian:"Demolează orașul"
		German:"Stadt zerstören"
		Dutch:"Stad vernietigen"
		Spanish:"Arrasar ciudad"
		Simplified_Chinese:"焚城"
		Portuguese:"Saquear cidade"
		Japanese:"ラゼ市"
	}

	"Stop razing city":{
		Italian:"Anulla demolizione città"
		Russian:"Отменить разрушение города"
		French:"Annuler démolition de la ville"
		Romanian:"Anulează demolarea orașului"
		German:"Zerstörung anhalten"
		Dutch:"Stad vernieteging stoppen"
		Spanish:"Dejar de arrasar ciudad"
		Simplified_Chinese:"停止焚城"
		Portuguese:"Parar de Saquear cidade"
		Japanese:"街をすくい止める"
	}

	"Buy for [amount] gold":{
		Italian:"Acquista con [amount] oro"
		Russian:"Купить за [amount] золота"
		French:"Acheter avec [amount] or"
		Romanian:"Cumpără cu [amount] aur"
		German:"Für [amount] Gold kaufen"
		Dutch:"Voor [amount] gold kopen"
		Spanish:"Comprar por [amount] de oro"
		Simplified_Chinese:"购买花费 [amount] 钱"
		Portuguese:"Comprar por [amount] peças de ouro"
		Japanese:"[amount]ゴールドで購入する"
	}
	
	"Buy":{ // for when the construction is a wonder/special and can't be bought, the button is disabled but still displays text
		Italian:"Acquista"
		French:"Acheter"
		Romanian:"A cumpara"
		German:"Kaufen"
		Russian:"купить"
		Dutch:"Kopen"
		Spanish:"Comprar"
		Portuguese:"Comprar"
		Simplified_Chinese:"购买"
		Japanese:"購入"
	}
	
	"Would you like to purchase [constructionName] for [buildingGoldCost] gold?":{
		Italian:"Vorresti acquistare [constructionName] per [buildingGoldCost] oro?"
		Russian:"Хотите купить [constructionName] за [buildingGoldCost] золото?"
		French:"Souhaitez-vous acheter [constructionName] pour [buildingGoldCost] gold?"
		Romanian:"Doriți să achiziționați [buildingName] pentru aur [buildingGoldCost]?"
		German:"Möchten Sie [constructionName] für [buildingGoldCost] gold kaufen?"
		Dutch:"Wilt u [constructionName] kopen voor [buildGoldCost] goud?"
		Spanish:"¿Te gustaría comprar [constructionName] para [buildingGoldCost] gold?"
		Simplified_Chinese:"你想为[buildingGoldCost]黄金购买[constructionName]吗？"
		Portuguese:"Gostaria de comprar o [constructionName] para o ouro [buildingGoldCost]?"
		Japanese:"[buildingGoldCost]ゴールドの[constructionName]を購入しますか？"
	}

	"Maintenance cost":{
		Italian:"Costi di mantenimento"
		Russian:"Стоимость обслуживания"
		French:"Coût de maintenance"
		Romanian:"Cost întreținere"
		German:"Wartungskosten"
		Dutch:"Onderhouskosten"
		Spanish:"Coste de mantenimiento"
		Simplified_Chinese:"维护费"
		Portuguese:"Custo de manutenção"
		Japanese:"メンテナンス費用"
	}
	
	"Pick construction":{
		Italian:"Scegli la costruzione"
		Russian:"Выбор здания"
		French:"Sélectionner la construction"
		Romanian:"Alege construcția"
		German:"Bauwerk auswählen"
		Dutch:"Bouwwerk kiezen"
		Spanish:"Elige la construcción"
		Simplified_Chinese:"选择建筑"
		Portuguese:"Escolher construção"
		Japanese:"ピック建設"
	}
	
	"Build [building]":{ // eg Build Granary
		Italian:"Costruisci [building]"
		Russian:"Строить [building]"
		French:"Construire [building]"
		Romanian:"Construiește [building]"
		German:"[building] bauen"
		Dutch:"[building] bouwen"
		Spanish:"Construir [building]"
		Simplified_Chinese:"建造 [building]"
		Portuguese:"Construir [building]"
	}
	
	"Train [unit]":{ // eg Train Scout
		Italian:"Addestra [unit]"
		Russian:"Обучить [unit]"
		French:"Former [unit]"
		Romanian:"Antrenează [unit]"
		German:"[unit] ausbilden"
		Dutch:"[unit] rekruteren"
		Spanish:"Entrenar [unit]"
		Simplified_Chinese:"训练 [unit]"
		Portuguese:"Treinar [unit]"
		Japanese:"電車[unit]"
	}
	
	"Produce [thingToProduce]":{ // eg Produce gold
		Italian:"Produci [thingToProduce]"
		Russian:"Производить [thingToProduce]"
		French:"Produire [thingToProduce]"
		Romanian:"Produce [thingToProduce]"
		German:"[thingToProduce] herstellen"
		Dutch:"[thingToProduce] produceren"
		Spanish:"Producir [thingToProduce]"
		Simplified_Chinese:"生产 [thingToProduce]"
		Portuguese:"Produzir [thingToProduce]"
		Japanese:"プロデュース[thingToProduce]"
	} 
	
	"Nothing":{ // A city can choose to "idle" and produce nothing
		Italian:"Niente"
		Russian:"Ничего"
		French:"Rien"
		Romanian:"Nimic"
		German:"Nichts"
		Dutch:"Niks"
		Spanish:"Nada"
		Simplified_Chinese:"无"
		Portuguese:"Nada"
		Japanese:"何もない"
	}
	
	"Specialist Buildings":{
		Italian:"Edifici specialisti"
		Russian:"Специализированные Здания"
		French:"Bâtiments spécialisés"
		Romanian:"Cladiri specializate"
		German:"Fachbauten"
		Dutch:"Gespecialiseerde gebouwen"
		Spanish:"Edificios especializados"
		Simplified_Chinese:"专业建筑"
		Portuguese:"Edifícios Especialistas"
		Japanese:"スペシャリストビル"
	}

	"Specialist Allocation":{
		Italian:"Assegna specialisti"
		Russian:"Распределение специалистов"
		French:"Affectation Spécialiste"
		Romanian:"Alocarea specialiștilor"
		German:"Spezialistzuordnung"
		Dutch:"Specialistische toewijzing"
		Spanish:"Asignación de especialistas"
		Simplified_Chinese:"专家分配"
		Portuguese:"Alocação de Especialistas"
		Japanese:"スペシャリスト割り当て"
	}

	"Free population":{
		Italian:"Popolazione libera"
		Russian:"Свободное население"
		French:"Population libre"
		Romanian:"Populație liberă"
		German:"Freie Bevölkerung"
		Dutch:"Vrije bevolking"
		Spanish:"Población libre"
		Simplified_Chinese:"自由人口"
		Portuguese:"População livre"
		Japanese:"無料の人口"
	} // as in "Free population: 2/13

	"[turnsToExpansion] turns to expansion":{
		Italian:"La città si espanderà tra [turnsToExpansion] turni"
		Russian:"Город будет расширяться между раундами [turnsToExpansion]"
		French:"La ville se développera entre [turnsToExpansion] tours"
		Romanian:"Orașul se va extinde între rundă [turnsToExpansion]"
		German:"Die Stadt wird sich zwischen [turnsToExpansion]-Runden erweitern"
		Dutch:"De stad breidt zich uit tussen [turnsToExpansion]-rondes"
		Spanish:"La ciudad se expandirá entre [turnsToExpansion] rondas"
		Simplified_Chinese:"该城市将在[turnsToExpansion]轮次之间扩展"
		Portuguese:"A cidade se expandirá entre [turnsToExpansion] turnos"
		Japanese:"[turnsToExpansion]が拡大に変わります"
	}

	"Stopped expansion":{
		Italian:"Espansione arrestata"
		Russian:"Расширение остановлено"
		French:"Expansion arrêtée"
		Romanian:"Expansiunea sa oprit"
		German:"Expansion gestoppt"
		Dutch:"Uitbreiding gestopt"
		Spanish:"Expansión detenida"
		Simplified_Chinese:"扩张停止了"
		Portuguese:"Expansão parada"
		Japanese:"拡張停止"
	} // if culture is 0

	"[turnsToPopulation] turns to new population":{
		Italian:"La città avrà un nuovo abitante tra [turnsToPopulation] turni"
		Russian:"В городе будет новый житель в раундах [turnsToPopulation]"
		French:"La ville aura un nouveau résident dans [turnsToPopulation]"
		Romanian:"Orașul va avea un nou rezident în runde [turnsToPopulation]"
		German:"Die Stadt wird einen neuen Einwohner in [turnsToPopulation]-Runden haben"
		Dutch:"De stad krijgt een nieuwe inwoner in [turnsToPopulation]-rondes"
		Spanish:"La ciudad tendrá un nuevo residente en las rondas de [turnsToPopulation]"
		Simplified_Chinese:"这个城市将在[turnsToPopulation]轮中有一个新的居民"
		Portuguese:"A cidade terá um novo residente nas [turnsToPopulation] turnos"
		Japanese:"[turnsToPopulation]新しい人口に目を向けます"
	}

	"[turnsToStarvation] turns to lose population":{
		Italian:"La città perderà un abitante tra [turnsToStarvation] turni"
		Russian:"Город потеряет жителя в [turnsToStarvation] смен"
		French:"La ville perdra un habitant [turnsToStarvation] tours"
		Romanian:"Orașul va pierde un locuitor în [turnsToStarvation] schimburi"
		German:"Die Stadt wird einen Einwohner in [turnsToStarvation]-Runden verlieren"
		Dutch:"De stad verliest een bewoner in [turnsToStarvation] ploegen"
		Spanish:"La ciudad pierde un habitante en [turnsToStarvation] turnos"
		Simplified_Chinese:"这个城市将在[turnsToStarvation]轮中失去一个居民"
		Portuguese:"A cidade perderá um habitante entre [turnsToStarvation] turnos"
		Japanese:"[turnsToStarvation]人口を減らす"
	}

	"Stopped population growth":{
		Italian:"Crescita della popolazione arrestata"
		French:"accroissement de la population arrêtée"
		German:"Bevölkerungswachstum gestoppt"
		Simplified_Chinese:"人口增长停止"
		Portuguese:"Crescimento populacional interrompido"
		Japanese:"人口増加の阻止"
	}

	"In resistance for another [numberOfTurns] turns":{
		Italian:"La resistenza durerà per altri [numberOfTurns] turni"
		Simplified_Chinese:"阻力将持续其他[numberOfTurns]转变"
		Portuguese:"A resistência durará por outros [numberOfTurns] turnos"
		Japanese:"他の[numberOfTurns]ターンに抵抗"
		French:"En révolte pour [numberOfTurns] tours"
	}
	
	"[greatPerson] points":{ // e.g "Great Scientist points"
		Italian:"Punti [greatPerson]" //es. "Punti Grande Scienziato"
		Portuguese:"[greatPerson] aponta"
		Japanese:"[greatPerson]ポイント"
		French:"[greatPerson] points"
	}
	
	"Sell for [sellAmount] gold":{ // when selling a building
		Italian:"Vendi per [sellAmount] Oro" //es.
		Russian:"Продам за [sellAmount] золотых"
		French:"Vendre pour [sellAmount] or"
		Romanian:"Vindem [sellAmount] de aur"
		German:"Verkaufen Sie für [sellAmount] Gold"
		Dutch:"Verkopen voor [sellAmount] goud"
		Spanish:"Vender por [sellAmount] oro"
		Simplified_Chinese:"卖[sellAmount]黄金"
		Portuguese:"Vender por [sellAmount] ouro"
	}
	"Are you sure you want to sell this [building]?":{
		Italian:"Vuoi davvero vendere [building]?" //es.
		Russian:"Вы действительно хотите продать [building]?"
		French:"Voulez-vous vraiment vendre [building]?"
		Romanian:"Chiar vrei să vinzi [building]?"
		German:"Wollen Sie wirklich [building] verkaufen?"
		Dutch:"Wil je echt [building] verkopen?"
		Spanish:"¿Realmente quieres vender [building]?"
		Simplified_Chinese:"你真的想卖[building]吗？"
		Portuguese:"Você realmente quer vender [building]?"
	}
	
	// Tech picker
	"Pick a tech":{
		Italian:"Scegli una tecnologia"
		Russian:"Выберите технологию"
		French:"Choisir une technologie"
		Romanian:"Alege o tehnologie"
		German:"Technologie auswählen"
		Dutch:"Technologie kiezen"
		Spanish:"Elige una tecnología"
		Simplified_Chinese:"选一个科技"
		Portuguese:"Escolher uma tecnologia"
		Japanese:"技術を選ぶ"
	}
	
	"Pick a free tech":{
		Italian:"Scegli una tecnologia gratuita"
		Russian:"Выберите бесплатную технологию"
		French:"Choisir une technologie gratuite"
		Romanian:"Alege o tehnologie gratuită"
		Dutch:"Gratis technologie kiezen"
		Spanish:"Elige una tecnología gratis"
		Simplified_Chinese:"选一个免费科技"
		Portuguese:"Escolher uma tecnologia gratuita"
		German:"Kostenlose Technologie auswählen"
		Japanese:"無料の技術を選ぶ"
	}

	"Research [technology]":{ // eg "Research Pottery"
		Italian:"Ricerca [technology]"
		Russian:"Исследование [technology]"
		French:"Rechercher [technology]"
		Romanian:"Cercetează [technology]"
		German:"[technology] erforschen"
		Dutch:"[technology] onderzoeken"
		Spanish:"Investigar [technology]"
		Simplified_Chinese:"研究 [technology]"
		Portuguese:"Investigar [technology]"
		Japanese:"研究[technology]"
	}
	
	
	"Pick [technology] as free tech":{
		Italian:"Scegli [technology] come tecnologia gratuita"
		Russian:"Выбрать [technology] как бесплатную технологию"
		French:"Choisir [technology] comme technologie gratuite"
		Romanian:"Alege [technology] ca tehnologie gratuită"
		Dutch:"[technology] kiezen als gratis technologie"
		Spanish:"Elegir [technology] como tecnología gratis"
		Simplified_Chinese:"选 [technology] 作为免费科技"
		Portuguese:"Escolher [technology] como tecnologia gratuita"
		German:"[technology] als kostenlose Technologie auswählen"
		Japanese:"無料の技術として[technology]を選ぶ"
	}

	"Units enabled":{
		Italian:"Unità sbloccate"
		Russian:"Активные юниты"
		French:"Unités activées"
		Romanian:"Unități active"
		German:"Freigeschaltete Einheiten"
		Dutch:"Eenheden vrijgespeeld"
		Spanish:"Unidades habilitadas"
		Simplified_Chinese:"单位已启用"
		Portuguese:"Unidades ativadas"
		Japanese:"有効な単位"
	}

	"Buildings enabled":{
		Italian:"Edifici sbloccati"
		Russian:"Активные здания"
		French:"Bâtiments activés"
		Romanian:"Clădiri active"
		German:"Freigeschaltete Bauwerke"
		Dutch:"Gebouwen vreijgespeeld"
		Spanish:"Edificios habilitados"
		Simplified_Chinese:"建筑已启用"
		Portuguese:"Construções habilitadas"
		Japanese:"有効な建物"
	}
	
	"Wonder":{
		Italian:"Meraviglia"
		Russian:"Чудо"
		French:"Merveille"
		Romanian:"Minune"
		German:"Wunder"
		Dutch:"Wonder"
		Spanish:"Maravilla"
		Simplified_Chinese:"奇迹"
		Portuguese:"Maravilha"
		Japanese:"ワンダー"
	}
	
	"Wonders enabled":{
		Italian:"Meraviglie sbloccate"
		Russian:"Активные чудеса"
		French:"Merveilles activées"
		Romanian:"Minuni active"
		German:"Freigeschaltete Wunder"
		Dutch:"Wonders vrijgespeeld"
		Spanish:"Maravillas habilitadas"
		Simplified_Chinese:"奇迹已启用"
		Portuguese:"Maravilhas habilitadas"
		Japanese:"有効不思議"
	}

	"Tile improvements enabled":{
		Italian:"Miglioramenti delle celle sbloccati"
		Russian:"Улучшения клеток включены"
		French:"Améliorations apportées aux cases"
		Romanian:"Îmbunătățiri celule active"
		German:"Freigschaltete Feldverbesserungen"
		Dutch:"Verbeteringen vrijgespeeld"
		Spanish:"Mejoras de casilla habilitadas"
		Simplified_Chinese:"地块改良已启用"
		Portuguese:"Melhorias de solo habilitadas"
		Japanese:"タイルの改善"
	}

	"Reveals [resource] on the map":{ // As in "Reveals Coal on the map"
		Italian:"Mostra [resource] sulla mappa"
		Russian:"Показывает [resource] на карте"
		French:"Révèle [resource] sur la carte"
		Romanian:"Dezvăluie [resource] pe hartă"
		German:"Zeigt [resource] auf der Karte an"
		Dutch:"Onthuld [resource] op de kaart"
		Spanish:"Descubre [resource] en el mapa"
		Simplified_Chinese:"显示 [resource] 在地图上"
		Portuguese:"Revela [resource] no mapa"
		Japanese:"地図上の[resource]を明らかにする"
	}
	
	"XP for new units":{
		Italian:"XP per nuove unità"
		Russian:"XP для новых юнитов"
		French:"XP pour les nouvelles unités"
		Romanian:"XP pentru unități noi"
		Dutch:"XP voor nieuwe eenheden"
		Spanish:"PX para unidades nuevas"
		Simplified_Chinese:"经验对于一个新单位"
		Portuguese:"Experiencia para novas unidades"
		German:"XP für neue Einheiten"
		Japanese:"新しいユニット用のXP"
	}
	
	"provide":{ // as in "Camp, Customs House provide +1 Gold"
		Italian:"forniscono"
		Russian:"даёт"
		French:"fournit"
		Romanian:"furnizează"
		German:"generieren"
		Dutch:"genereren"
		Spanish:"proporcionan"
		Simplified_Chinese:"提供"
		Portuguese:"Proporciona"
		Japanese:"提供する"
	}

	"provides":{ // as in "Camp provides +1 Gold" (singular of above)
		Italian:"fornisce"
		Russian:"обеспечивает"
		French:"fournit"
		Romanian:"furnizează"
		German:"generiert"
		Dutch:"genereert"
		Spanish:"proporciona"
		Simplified_Chinese:"提供"
		Portuguese:"Proporciona"
		Japanese:"提供する"
	}
	

	// Notifications
	// Some notifications have an exclamation mark after them - is the exclamation mark different in other languages?
	// If so then we need to deal with that as well
	// I remember that some languages have upside-down question marks before to mark a question
	
	"[cityName] has grown!":{
		Italian:"[cityName] è cresciuta!"
		Russian:"[cityName] вырос!"
		French:"[cityName] a grandi!"
		Romanian:"[cityName] a crescut!"
		German:"[cityName] ist gewachsen!"
		Dutch:"[cityName] is gegroeid!"
		Spanish:"¡[cityName] ha crecido!"
		Simplified_Chinese:"[cityName] 人口增长!"
		Portuguese:"[cityName] Cresceu!"
		Japanese:"[cityName]が成長しました！"
	}
	
	"[cityName] has been founded!":{
		Italian:"[cityName] è stata fondata!"
		Russian:"[cityName] был основан!" 
		French:"[cityName] a été fondée!"
		Romanian:"[cityName] a fost fondat!"
		German:"[cityName] wurde gegründet!"
		Dutch:"[cityName] is gesticht!"
		Spanish:"¡[cityName] ha sido fundada!"
		Simplified_Chinese:"[cityName] 被发现!"
		Portuguese:"[cityName] foi fundada!"
		Japanese:"[cityName]が設立されました！"
	}
	
	"[cityName] has been razed to the ground!":{
		Italian:"[cityName] è stata rasa al suolo!"
		Russian:"[cityName] был разрушен до основания!"
		French:"[cityName] a été rasée au sol!"
		Romanian:"[cityName] a fost demolat!"
		German:"[cityName] wurde dem Erdboden gleich gemacht!"
		Dutch:"[cityName] Is totaal verwoest!"
		Spanish:"¡[cityName] ha sido arrasada hasta los cimientos!"
		Simplified_Chinese:"[cityName] 已被夷为平地!"
		Portuguese:"[cityName] foi queimada ás cinzas!"
		Japanese:"[cityName]は地面に倒れました！"
	}
	
	"We have conquered the city of [cityname]!":{
		Italian:"Abbiamo conquistato la città di [cityname]!"
		Russian:"Мы завоевали город [cityname]!"
		French:"Nous avons conquis la ville de [cityname]!"
		Romanian:"Am cucerit orașul [cityname]!"
		German:"Wir haben die Stadt [cityname] eingenommen!"
		Dutch:"We hebben de stad [cityname] ingenomen!"
		Spanish:"¡Hemos conquistado la ciudad de [cityname]!"
		Simplified_Chinese:"我们已征服城市 [cityname]"
		Portuguese:"Consquistamos a cidade de [cityName]!"
		Japanese:"[cityname]の街を征服しました！"
	}
	
	"Research of [technologyName] has completed!":{ // For technology notifications EG Research of Writing has completed
		Italian:"Abbiamo scoperto la tecnologia [technologyName]!"
		Russian:"Исследование [technologyName] завершено!"
		French:"Recherche de [technologyName] est completée!"
		Romanian:"Cercetarea [technologyName] s-a încheiat!"
		German:"[technologyName] wurde erforscht!"
		Dutch:"[technologyName] is onderzocht!"
		Spanish:"¡Investigación de [technologyName] completada!"
		Simplified_Chinese:"[technologyName] 的研究已完成!"
		Portuguese:"[technologyName] foi pesquisada!"
		Japanese:"[technologyName]の研究が完了しました！"
	}
	
	"You have entered a golden age!":{
		Italian:"Sei entrato in un'Età dell'Oro!"
		Russian:"Вы вошли в золотой век!"
		French:"Vous êtes entré dans un âge d'or!"
		Romanian:"Ai intrat într-o epocă de aur!"
		German:"Ein Goldenes Zeitalter hat begonnen!"
		Dutch:"Een gouden eeuw is geariveerd!"
		Spanish:"¡Has entrado en una edad de oro!"
		Simplified_Chinese:"你开创了个黄金时代!"
		Portuguese:"Voçê entrou em uma idade dourada!"
		Japanese:"あなたは黄金時代を迎えました！"
	}

	"[cityName] is starving!":{
		Italian:"[cityName] sta patendo la fame!"
		Russian:"[cityName] голодает!"
		French:"[cityName] est en famine!"
		Romanian:"[cityName] suferă de foame!"
		German:"[cityName] verhungert!"
		Dutch:"[cityName] verhongerd!"
		Spanish:"¡[cityName] está muriendo de hambre!"
		Simplified_Chinese:"[cityName] 闹饥荒!"
		Portuguese:"[cityName] está morrendo de fome!"
		Japanese:"[cityName]は飢えています！"
	}

	"[construction] has been built in [cityName]":{
		Italian:"[cityName] ha costruito [construction]"
		Russian:"[construction] была построена в [cityName]"
		French:"[construction] a été construit dans [cityName]"
		Romanian:"[construction] a fost construit/ă în [cityName]" //Gender sensitive
		German:"[construction] wurde in [cityName] fertiggestellt"
		Dutch:"[construction] is gebouwd in [cityName]"
		Spanish:"[construction] se ha construido en [cityName]"
		Simplified_Chinese:"[construction] 已经在 [cityName] 被建造"
		Portuguese:"o(a) [construction] foi construirdo em [cityName]"
		Japanese:"[construction]は[cityName]に建てられました"
	}
	
	"Work has started on [construction]":{
		Italian:"Sono iniziati i lavori per [construction]"
		Russian:"Началась работа над [construction]"
		French:"Le travail a commencé sur [construction]"
		Romanian:"Munca a început pentru [construction]"
		German:"Arbeit an [construction] hat begonnen"
		Dutch:"Werk is begonen aan [construction]"
		Spanish:"Se ha empezado a trabajar en [construction]"
		Simplified_Chinese:"[construction] 工作已经开始"
		Portuguese:"Os trabalhos começaram no(a) [construction]"
		Japanese:"[construction]の作業が開始されました"
	}
	
	"Cannot continue work on [construction]":{
		Italian:"Impossibile costruire [construction]" //You didn't translate this, said Smashfanful
		Russian:"Не удается продолжить работу над [construction]"
		French:"Impossible de continuer à travailler sur [construction]"
		Romanian:"Nu se poate continua munca pentru [construction]"
		German:"Arbeit an/am [construction] konnte nicht fortgeführt werden"
		Dutch:"Er kan niet meer veder gewerkt worden aan [construction]"
		Spanish:"Imposible continuar trabajo en [construction]"
		Simplified_Chinese:"无法继续工作在 [construction]"
		Portuguese:"Não é possivel continuar os trabalhos em [construction]"
		Japanese:"[construction]の作業を続行できません"
	}

	"[cityname] has expanded its borders!":{
		Italian:"[cityname] ha espanso i suoi confini!"
		Russian:"[cityname] расширил свои границы!"
		French:"[cityname] a élargi ses frontières!"
		Romanian:"[cityname] și-a extins frontierele!"
		German:"[cityname] hat seine Grenzen erweitert!"
		Dutch:"[cityname] heeft zijn grenzen uitgebreid!"
		Spanish:"¡[cityname] ha expandido sus fronteras!"
		Simplified_Chinese:"[cityname] 已经拓展它的边界"
		Portuguese:"[cityname] expandiu seus territórios!"
		Japanese:"[cityname]は国境を拡大しました！"
	}
	
	"An enemy [unit] has attacked [cityname]":{
		Italian:"L'unità nemica [unit] ha attaccato [cityname]"
		Russian:"Вражеский [unit] атаковал [cityname]"
		French:"Un(e) [unit] ennemi(e) a attaqué [cityname]" // Gender sensitive
		Romanian:"Un [unit] inamic a atacat [cityname]"
		German:"Ein(e) feindliche(r) [unit] hat [cityname] angegriffen" // Gender sensitive
		Dutch:"Een vijandelijke [unit] heeft [cityname] aangevallen"
		Spanish:"Un [unit] enemigo ha atacado [cityname]"
		Simplified_Chinese:"一个敌人的 [unit] 已经攻击了 [cityname]"
		Portuguese:"Um(a) [unit] inimaga(o) atacou [cityname]"
		Japanese:"敵[unit]が[cityname]を攻撃しました"
	}
	
	"An enemy [unit] has attacked our [ourUnit]":{
		Italian:"Un'unità nemica [unit] ha attaccato [ourUnit]"
		Russian:"Вражеский [unit] атаковал нашего [ourUnit]"
		French:"Un(e) [unit] ennemi(e) a attaqué [ourUnit]" // Gender sensitive
		Romanian:"Un [unit] inamic ne-a atacat un [ourUnit]"
		German:"Ein(e) feindliche(r) [unit] hat unsere(n) [ourUnit] angegriffen" // Gender sensitive
		Dutch:"Een vijandige [unit] heeft onze [ourUnit] aangevallen"
		Spanish:"Un [unit] enemigo ha atacado nuestro [ourUnit]"
		Simplified_Chinese:"一个敌人的 [unit] 已经攻击我们的 [ourUnit]"
		Portuguese:"Um(a) [unit] inimigo(a) atacout nossa [ourUnit]"
		Japanese:"敵[unit]が私たちの[ourUnit]を攻撃しました"
	}
	"An enemy [unit] has captured [cityname]":{
		Italian:"Un'unità nemica [unit] ha conquistato [cityname]"
		Russian:"Вражеский [unit] захватил [cityname]"
		French:"Un(e) [unit] ennemi(e) a capturé [cityname]" // Gender sensitive
		Romanian:"Un [unit] inamic a capturat [cityname]"
		German:"Ein(e) feindliche(r) [unit] hat [cityname] eingenommen" // Gender sensitive
		Dutch:"Een vijandige [unit] heeft [cityname] ingenomen"
		Spanish:"Un [unit] enemigo ha capturado [cityname]"
		Simplified_Chinese:"一个敌人的 [unit] 已经占领了 [cityname]"
		Portuguese:"Um(a) [unit] inimigo(a) capturou [cityname]"
		Japanese:"敵[unit]が[cityname]を占領しました"
	}
	
	"An enemy [unit] has captured our [ourUnit]":{
		Italian:"Un'unità nemica [unit] ha catturato [ourUnit]"
		Russian:"Вражеский [unit] захватил нашего [ourUnit]"
		French:"Un(e) [unit] ennemi(e) a capturé [ourUnit]" // Gender sensitive
		Romanian:"Un [unit] inamic ne-a capturat un [ourUnit]"
		German:"Ein(e) feindliche(r) [unit] hat unsere(n) [ourUnit] gefangen genommen" // Gender sensitive
		Dutch:"Een vijandige [unit] heeft [ourUnit] gevangen genomen"
		Spanish:"Un [unit] enemigo ha capturado nuestro [ourUnit]"
		Simplified_Chinese:"一个敌人的 [unit] 已经俘虏我们的 [ourUnit]"
		Portuguese:"Um(a) [unit] inimigo(a) capturou nosso(a) [ourUnit]"
		Japanese:"敵[unit]が私たちの[ourUnit]を捕獲しました"
	}

	"An enemy [unit] has destroyed our [ourUnit]":{
		Italian:"Un'unità nemica [unit] ha distrutto [ourUnit]"
		Russian:"Вражеский [unit] уничтожил нашего [ourUnit]"
		French:"Un(e) [unit] ennemi(e) a détruit [ourUnit]" // Gender sensitive
		Romanian:"Un [unit] inamic ne-a distrus un [ourUnit]"
		German:"Ein(e) feindliche(r) [unit] hat unsere(n) [ourUnit] zerstört" // Gender sensitive
		Dutch:"Een vijandige [unit] heeft onze [ourUnit] gedood"
		Spanish:"Un [unit] enemigo ha destruido nuestro [ourUnit]"
		Simplified_Chinese:"一个敌人的 [unit] 已经杀死我们的 [ourUnit]"
		Portuguese:"Um(a) [unit] inimigo(a) destruiu nosso(a) [ourUnit]"
		Japanese:"敵[unit]が私たちの[ourUnit]を破壊しました"
	}
	
	"An enemy [unit] was destroyed while attacking [cityname]":{
		Italian:"Un'unità nemica [unit] è stata distrutta mentre attaccava [cityname]"
		Russian:"Вражеский [unit] был уничтожен при атаке [cityname]"
		French:"Un(e) [unit] ennemi(e) a été détruit(e) en attaquant [cityname]" // Gender sensitive
		Romanian:"Un [unit] inamic a fost distrus în timp ce ataca [cityname]"
		German:"Ein(e) feindliche(r) [unit] wurde beim Angriff auf [cityname] zerstört" // Gender sensitive
		Dutch:"Een vijandige [unit] werd gedood tijdens zijn aanval op [cityname]"
		Spanish:"Un [unit] enemigo ha sido destruido mientras atacaba [cityname]"
		Simplified_Chinese:"一个敌人的 [unit] 在攻打 [cityname] 时被消灭"
		Portuguese:"Um(a) [unit] inimigo(a) foi destruido enquanto atacava [cityname]"
		Japanese:"[cityname]を攻撃している間に敵[unit]が破壊された"
	}
	
	"An enemy [unit] was destroyed while attacking our [ourUnit]":{
		Italian:"Un'unità nemica [unit] è stata distrutta mentre attaccava la nostra unità [ourUnit]"
		Russian:"Вражеский [unit] был уничтожен, атакуя нашего [ourUnit]"
		French:"Un(e) [unit] ennemi(e) a été détruit(e) en attaquant [ourUnit]" // Gender sensitive
		Romanian:"Un [unit] inamic a fost distrus în timp ce ne ataca un [ourUnit]"
		German:"Ein(e) feindliche(r) [unit] wurde beim Angriff auf unsere(n) [ourUnit] zerstört" // Gender sensitive
		Dutch:"Een vijandige [unit] werd gedood tijdens zijn aanval op onze [unit]"
		Spanish:"Un [unit] enemigo ha sido destruido mientras atacaba nuestro [ourUnit]"
		Simplified_Chinese:"一个敌人的 [unit] 在攻击我方 [ourUnit] 时被消灭"
		Portuguese:"Um(a) [unit] inimigo(a) foi destruido(a) enquanto atacando nosso(a) [ourUit]"
		Japanese:"「私たちの[ourUnit]を攻撃している間に敵[unit]が破壊された"
	}
	
	"An enemy [unit] was spotted near our territory":{
		Italian:"Abbiamo avvistato un'unità nemica [unit] vicino al nostro territorio"
		Russian:"Вражеский [unit] был замечен у нашей территории"
		French:"Un(e) [unit] ennemi(e) a été repéré(e) près de notre territoire" // Gender sensitive
		Romanian:"Un [unit] inamic a fost reperat în apropierea teritoriului nostru"
		German:"Ein(e) feindliche(r) [unit] wurde nahe unserer Grenzen entdeckt" // Gender sensitive
		Dutch:"Een vijandige [unit] is gezien buiten onze grenzen"
		Spanish:"Se ha avistado un [unit] enemigo cerca de nuestro territorio"
		Simplified_Chinese:"在我们的领土附近发现了一个敌人的 [unit]"
		Portuguese:"Um(a) [unit] foi visto perto de nosso território"
		Japanese:"私たちの領土の近くに敵[unit]が発見されました"
	}
	
	"An enemy [unit] was spotted in our territory":{
		Italian:"Abbiamo avvistato un'unità nemica [unit] nel nostro territorio"
		Russian:"Вражеский [unit] был замечен на нашей территории"
		French:"Un(e) [unit] ennemi(e) a été repéré(e) sur notre territoire" // Gender sensitive
		Romanian:"Un [unit] inamic a fost reperat pe teritoriul nostru"
		German:"Ein(e) feindliche(r) [unit] wurde in unseren Grenzen entdeckt" // Gender sensitive
		Dutch:"Een vijandige [unit] is binnen onze grenzen gezien"
		Spanish:"Se ha avistado un [unit] enemigo en nuestro territorio"
		Simplified_Chinese:"在我们的领土附近发现了一个敌人的 [unit]"
		Portuguese:"Um(a) [unit] inimigo(a) foi vista dentro de nosso território"
		Japanese:"私たちの領土に敵[unit]が発見されました"
	}
	
	
	"revealed near":{ // As in "Coal revealed near London"
		Italian:"scoperto vicino a"
		Russian:"обнаружен вблизи "
		French:"est dévoilé près de"
		Romanian:"dezvăluit lângă"
		German:"gefunden in der Nähe von"
		Dutch:"Ontdekt: in de buurt van"
		Spanish:"descubierto cerca de"
		Simplified_Chinese:"被发现在"
		Portuguese:"revelado perto de"
		Japanese:"付近で明らかに"
	}
	
	"The civilization of [civName] has been destroyed!":{
		Italian:"La civiltà [civName] è stata distrutta!"
		Russian:"Цивилизация [civName] была уничтожена!"
		French:"La civilisation [civName] a été détruite!"
		Romanian:"Civilizația [civName] a fost distrusă!"
		German:"Die Zivilisation [civName] wurde besiegt!"
		Dutch:"De [civName] beschaving is vernietigt!" //civname has to be an adjective
		Spanish:"¡La civilización de [civName] ha sido destruida!"
		Simplified_Chinese:"文明 [civName] 被毁灭"
		Portuguese:"A civilização de [civName] foi destruida!"
		Japanese:"[civName]の文明は破壊されました！"
	}
	
	"A [greatPerson] has been born!":{	//Smashfanful sayd: "You should add WHERE the Great Person is born, so it should be "A [greatPerson] is born in [cityName]""
		Italian:"È nato un [greatPerson]!"
		Russian:"[greatPerson] родился!!"
		French:"Un [greatPerson] est né!"
		Romanian:"S-a născut un [greatPerson]!"
		Spanish:"¡Un [greatPerson] ha nacido!"
		Simplified_Chinese:"一个 [greatPerson] 已经出现!"
		Portuguese:"Um [greatPerson] nasceu!"
		German:"Ein [greatPerson] wurde geboren!"
		Japanese:"[greatPerson]が誕生しました！"
	}
	
	"We have encountered [civName]!":{
		Italian:"Abbiamo incontrato la civiltà [civName]!"
		Russian:"Мы встретились с цивилизацией [civName]!"
		Spanish:"¡Hemos encontrado [civName]!"
		French:"Nous sommes entrés en contact avec [civName]!"
		Romanian:"Am descoperit [civName]!"
		Simplified_Chinese:"我们遇到过 [civName]!"
		Portuguese:"Nós encontramos [civName]!"
		German:"Wir sind auf [civName] getroffen!"
		Japanese:"[civName]に遭遇しました。"
	}
	
	"Cannot provide upkeep for [unitName] - unit has been disbanded!":{
		Italian:"Mantenimento troppo alto per [unitName]: l'unità si è sciolta!"
		Russian:"Невоможно предоставить содержание для [unitName] - юнит распущен!"
		Spanish:"¡No se puede mantener [unitName] - unidad disuelta!"
		French:"Le support ne peut être fournit pour [unitName] - l'unité a été dissoute!" 
		Romanian:"Nu se poate oferi susținere pentru [unitName] - unitatea a fost desființată!"
		Simplified_Chinese:"无法为 [unitName] 提供维护费 - 单位已被解散！"
		Portuguese:"Não é possivel providenciar manutenção para [unitName] - a unidade foi dissolvida!"
		German:"Der Unterhalt für [unitName] konnte nicht bezahlt werden - Einheit wurde aufgelöst!"
		Japanese:"[unitName]のアップキープを提供できません - ユニットは解散されました！"
	}
	
	"We have found survivors in the ruins - population added to [cityName]":{
		Italian:"Abbiamo trovato dei superstiti nelle rovine, che si sono aggiunti alla città di [cityName]!"
		Spanish:"Hemos encontrado sobrevivientes en las ruinas. Poblacion añadida a [cityName]"
		Romanian:"Am descoperit supraviețuitori printre ruine - populația a fost adăugată la [cityName]"
		German:"Wir haben überlebende in den Ruinen gefunden - Einwohner zu [cityName] hinzugefügt"
		French:"Des survivants ont été trouvés dans les ruines - ils ont rejoins [cityName]"
		Japanese:"遺跡で生存者が見つかりました - 人口は[cityName]に追加されました"
		Russian:"Мы нашли выживших в руинах - население добавлено в [cityName]"
		Dutch:"We hebben overlevenden gevonden in de ruïnes - populatie toegevoegd aan [cityName]"
		Simplified_Chinese:"我们在废墟中找到幸存者 - 人口被添加到[cityName]"
		Portuguese:"Encontramos sobreviventes nas ruínas - população adicionada a [cityName]"
	}
	"We have discovered the lost technology of [techName] in the ruins!":{
		Italian:"Abbiamo scoperto tra le rovine la tecnologia perduta [techName]]!"
		Romanian:"Am descoperit tehnologia pierdută [techName] printre ruine!"
		German:"Wir haben die vergessene Technologie [techName] in den Ruinen wiederentdeckt!"
		French:"Nous avons découvert la technologie perdu [techName] dans les ruines!"
		Japanese:"遺跡で[techName]の失われた技術を発見しました！"
		Russian:"Мы обнаружили потерянную технологию [techName] в руинах!"
		Dutch:"We hebben de verloren technologie van [techName] in de ruïnes ontdekt!"
		Spanish:"¡Hemos descubierto la tecnología perdida de [techName] en las ruinas!"
		Simplified_Chinese:"我们在废墟中发现了[techName]丢失的技术！"
		Portuguese:"Nós descobrimos a tecnologia perdida de [techName] nas ruínas!"
	}
	
	"A [unitName] has joined us!":{
		Italian:"L'unità [unitName] si è unita a noi!"
		Romanian:"Un [unitName] ni s-a alăturat!"
		German:"Ein(e) [unitName] ist uns beigetreten!" //Gender sensitive
		French:"Un(e) [unitName] nous a rejoint!" //Gender sensitive
		Japanese:"[unitName]が参加しました。"
		Russian:"[unitName] присоединился к нам!"
		Dutch:"Een [unitName] heeft zich bij ons aangesloten!"
		Spanish:"¡Un [unitName] se ha unido a nosotros!" //Gender sensitive
		Simplified_Chinese:"[unitName]加入了我们！"
		Portuguese:"Um [unitName] se juntou a nós!" //Gender sensitive
	}
	
	"An ancient tribe trains our [unitName] in their ways of combat!":{
		Italian:"Un'antica tribù ha addestrato la nostra unità [unitName] nelle loro arti della guerra!"
		Romanian:"Un trib străvechi ne invață un [unitName] metodele lor de luptă!"
		German:"Ein antiker Stamm bringt unserer(em) [unitName] dessen Kampftechniken bei!" //Gender sensitive
		French:"Une tribue ancienne a entrainée notre [unitName] au combat" //Gender sensitive
		Japanese:"古代の部族が彼らの戦闘方法で私たちの[unitName]を訓練します！"
		Russian:"Древнее племя обучает наших [unitName] своим способам ведения боя!"
		Dutch:"Een oude stam traint onze [unitName] in hun manier van vechten!"
		Spanish:"¡Una antigua tribu entrena a nuestros [unitName] en sus formas de combate!"
		Simplified_Chinese:"一个古老的部落以他们的战斗方式训练我们的[unitName]！"
		Portuguese:"Uma antiga tribo treina nosso [unitName] em suas formas de combate!"
	}
	
	"We have found a stash of [amount] gold in the ruins!":{
		Italian:"Abbiamo trovato un tesoro di [amount] pezzi d'oro nelle rovine!"
		Romanian:"Am descoperit un depozit de [amount] aur printre ruine!"
		German:"Wir haben [amount] Gold in einem Versteck in den Ruinen gefunden!"
		French:"Nous avons trouvés un tas de [amount] ors dans les ruines!"
		Japanese:"私たちは廃墟の中に[amount]金の隠し場所を見つけました！"
		Russian:"Мы нашли сундук с [amount] золота в руинах!"
		Dutch:"We hebben een voorraad [amount] Goud gevonden in de ruïnes!"
		Spanish:"¡Hemos encontrado un alijo de [amount] de oro en las ruinas!"
		Simplified_Chinese:"我们在废墟中找到了[amount]藏金！"
		Portuguese:"Encontramos um estoque de [quantidade] de ouro nas ruínas!"
	}

//Smashfanful said: "You missed the messages "Enemy city has attacked our unit" and "Enemy city has destroyed our unit""

	// Save and load game
	
	"Current saves":{
		Italian:"Salvataggio attuale"
		Russian:"Текущие сохранения"
		French:"Sauvegardes présentes"
		Romanian:"Salvări curente"
		German:"Gespeicherte Spiele"
		Dutch:"Huidige spellen"
		Spanish:"Partidas guardadas"
		Simplified_Chinese:"保存当前"
		Portuguese:"Partidas salvas"
	}

	"Saved game name":{
		Italian:"Nome del salvataggio"
		Russian:"Название сохранённой игры"
		French:"Nom de la partie sauvegardée"
		Romanian:"Numele jocului salvat"
		German:"Name des gespeicherten Spiels"
		Dutch:"Naam van opgeslagen spellen"
		Spanish:"Nombre de partida guardada"
		Simplified_Chinese:"储存游戏名称"
		Portuguese:"Nome do jogo salvo"
	}

	"Copy to clipboard":{
		Italian:"Copia su appunti"
		French:"Copier dans le presse-papier"
	}

	"Could not load game":{
		Italian:"Impossibile caricare partita"
		Russian:"Не удалось загрузить игру"
		French:"Impossible de charger la partie"
		Romanian:"Jocul nu a putut fi încărcat"
		German:"Spiel konnte nicht geladen werden"
		Dutch:"Spel kon niet geladen worden"
		Spanish:"Imposible cargar partida"
		Simplified_Chinese:"无法读档"
		Portuguese:"Não foi possivel carregar a partida"
	}

	"Load [saveFileName]":{ // as in "Load SaveFile2"
		Italian:"Carica [saveFileName]"
		Russian:"Загрузить [saveFileName]"
		French:"Charger [saveFileName]"
		Romanian:"Încarcă [saveFileName]"
		German:"[saveFileName] laden"
		Dutch:"[saveFileName] laden"
		Spanish:"Cargar [saveFileName]"
		Simplified_Chinese:"读取 [saveFileName]"
		Portuguese:"Carregar [saveFileName]"
	}

	"Delete save":{
		Italian:"Elimina salvataggio"
		Russian:"Удалить сохранение"
		French:"Supprimer la sauvegarde"
		Romanian:"Șterge jocul salvat"
		German:"Spiel löschen"
		Dutch:"Spel verwijderen"
		Spanish:"Borrar partida"
		Simplified_Chinese:"删除存档"
		Portuguese:"Apargar jogo salvo"
	}

	"Saved at":{
		Italian:"Salvato su"
		Russian:"Сохранено в"
		French:"Enregistré sous"
		Romanian:"Salvat la"
		German:"Gespeichert um"
		Dutch:"Opgeslagen in"
		Spanish:"Guardado en"
		Simplified_Chinese:"被保存在 "
		Portuguese:"Salvo em"
	}
	
	
	// Battle table
	
	"City strength":{
		Italian:"Forza della città"
		Russian:"Сила города"
		French:"Force de la ville"
		Romanian:"Puterea orașului"
		German:"Stärke der Stadt"
		Dutch:"Kracht van de stad"
		Spanish:"Fuerza de la ciudad"
		Simplified_Chinese:"城市强度"
		Portuguese:"Força da cidade"
	}
	
	"City health":{
		Italian:"Salute della città"
		Russian:"Здоровье города"
		French:"Santé de la ville"
		Romanian:"Sănătatea orașului"
		German:"Gesundheit der Stadt"
		Dutch:"Gezondheid van de stad"
		Spanish:"Salud de la ciudad"
		Simplified_Chinese:"城市生命"
		Portuguese:"Saúde da cidade"
	}
	
	"Captured":{ // Shown in the battle table when attacking a civilian unit or a defeated city
		Italian:"Catturato"
		Russian:"Захвачен"
		French:"Capturé"
		Romanian:"Capturat"
		German:"Gefangen"
		Dutch:"Gevangen"
		Spanish:"Capturada"
		Simplified_Chinese:"被占领"
		Portuguese:"Capturado(a)"
	}
	
	"Attack":{
		Italian:"Attacco"
		Russian:"Атака"
		French:"Attaque"
		Romanian:"Atac"
		German:"Angreifen"
		Dutch:"Aanvallen"
		Spanish:"Ataque"
		Simplified_Chinese:"攻击"
		Portuguese:"Ataque"
	}

	/*
	"Attack":{ //As an order
		Italian:"Attacca"
		Russian:"Атака"
		French:"Attaque"
		Romanian:"Atac"
		German:"Angreifen"
		Dutch:"Aanvallen"
		Spanish:"Ataque"
		Simplified_Chinese:"攻击"
		Portuguese:"Ataque"
	}
	*/
	
	"[percentage] to unit defence":{
		Italian:"[percentage] di difesa dell'unità"
		Spanish:"[percentage] A la defensa"
		Italian:"[percentage] difesa dell'unità"
		Romanian:"[percentage] la defensiva unității"
		Simplified_Chinese:"[percentage] 单位的防御力"
		Portuguese:"[percentage] a defesa da unidade"
		German:"[percentage] erhöhte Verteidigungsstärke"
		French:"[percentage] de défense"
	} // e.g. +25% to unit defence
	
	// Terrains
	
	"Grassland":{
		Italian:"Prateria"
		Russian:"Луга"
		French:"Prairie"
		Romanian:"Fâneață"
		German:"Wiese"
		Dutch:"Grasland"
		Spanish:"Pradera"
		Simplified_Chinese:"草原"
		Portuguese:"pastagem"
	}

	"Plains":{
		Italian:"Pianura"
		Russian:"Pавнины"
		French:"Plaines"
		Romanian:"Câmpie"
		German:"Ebene"
		Dutch:"Vlakte"
		Spanish:"Llanura"
		Simplified_Chinese:"平原"
		Portuguese:"Planíce"
	}

	"Tundra":{
		Italian:"Tundra"
		Russian:"Tундра"
		French:"Toundra"
		Romanian:"Tundră"
		German:"Tundra"
		Dutch:"Toendra"
		Spanish:"Tundra"
		Simplified_Chinese:"冻土"
		Portuguese:"Tundra"
	}

	"Desert":{
		Italian:"Deserto"
		Russian:"Пустыня"
		French:"Désert"
		Romanian:"Deşert"
		German:"Wüste"
		Dutch:"Woestijn"
		Spanish:"Desierto"
		Simplified_Chinese:"沙漠"
		Portuguese:"Deserto"
	}

	"Lakes":{
		Italian:"Laghi"
		Russian:"Озера"
		French:"Lacs"
		Romanian:"Lacuri"
		German:"Seen"
		Dutch:"Meren"
		Spanish:"Lagos"
		Simplified_Chinese:"湖泊"
		Portuguese:"Lagos"
	}

	"Hill":{
		Italian:"Collina"
		Russian:"Холм"
		French:"Colline"
		Romanian:"Deal"
		German:"Hügel"
		Dutch:"Heuvel"
		Spanish:"Colinas"
		Simplified_Chinese:"丘陵"
		Portuguese:"Morro"
	}
	
	"Mountain":{
		Italian:"Montagna"
		Romanian:"Munte"
		Spanish:"Montañas"
		Simplified_Chinese:"高山"
		German:"Berge"
		French:"Montagne"
		Russian:"гора"
		Portuguese:"Montanha"
	}

	"Forest":{
		Italian:"Foresta"
		Russian:"Лес"
		French:"Forêt"
		Romanian:"Pădure"
		German:"Wald"
		Dutch:"Woud"
		Spanish:"Bosque"
		Simplified_Chinese:"森林"
		Portuguese:"Floresta"
	}

	"Jungle":{
		Italian:"Giungla"
		Russian:"Джунгли"
		French:"Jungle"
		Romanian:"Junglă"
		German:"Dschungel"
		Dutch:"Oerwoud"
		Spanish:"Selva"
		Simplified_Chinese:"丛林"
		Portuguese:"Selva"
	}

	"Marsh":{
		Italian:"Palude"
		Russian:"Болото"
		French:"Marais"
		Romanian:"Mlaştină"
		German:"Sumpf"
		Dutch:"Moeras"
		Spanish:"Pantano"
		Simplified_Chinese:"沼泽"
		Portuguese:"Pântano"
	}

	"Oasis":{
		Italian:"Oasi"
		Russian:"Оазис"
		French:"Oasis"
		Romanian:"Oază"
		German:"Oase"
		Dutch:"Oase"
		Simplified_Chinese:"绿洲"
		Spanish:"Oasis"
	}

	"Snow":{
		Italian:"Neve"
		Russian:"снег"
		French:"Neige"
		Romanian:"Zăpadă"
		German:"Schnee"
		Dutch:"Sneeuw"
		Spanish:"Nieve"
		Simplified_Chinese:"雪"
		Portuguese:"Neve"
	}

	"Coast":{
		Italian:"Costa"
		Russian:"побережье"
		French:"Côte"
		Romanian:"Costa"
		German:"Küste"
		Dutch:"Costa"
		Spanish:"Costa"
		Simplified_Chinese:"哥斯达黎加"
		Portuguese:"Costa"
	}

	"Ocean":{
		Italian:"Oceano"
		Russian:"океан"
		French:"Océan"
		Romanian:"Ocean"
		German:"Ozean"
		Dutch:"Oceaan"
		Spanish:"Océano"
		Simplified_Chinese:"海洋"
		Portuguese:"Oceano"
	}

	"Flood plains":{
		Italian:"Pianure allagate"
		Russian:"Пищевые равнины"
		French:"Plaines inondables"
		Romanian:"Câmpii inundate"
		German:"Flussaue" //according to: https://de.wikipedia.org/wiki/Flussaue
		Dutch:"Riviervlakte"
		Spanish:"Terreno inundable"
		Simplified_Chinese:"冲积平原"
		Portuguese:"Terras inundáveis"
	}
	
	"Impassible":{
		Italian:"Inaccessibile"
		Romanian:"Inaccesibil"
		Spanish:"Inpasable"
		Simplified_Chinese:"不能通行"
		Portuguese:"Impassevel"
		German:"Unpassierbar"
		French:"Impraticable"
		Russian:"нечувствительный"
	}
	
	
	// Bonus Resources
	"Cattle":{
		Italian:"Bestiame"
		Russian:"Скот"
		French:"Bétail"
		Romanian:"Vite"
		German:"Rinder"
		Dutch:"Rundvee"
		Spanish:"Ganado"
		Simplified_Chinese:"牛"
		Portuguese:"Gado"
	}

	"Sheep":{
		Italian:"Pecora"
		Russian:"Овцы"
		French:"Moutons"
		Romanian:"Oi"
		German:"Schaafe"
		Dutch:"Schaap"
		Spanish:"Ovejas"
		Simplified_Chinese:"羊"
		Portuguese:"Ovelhas"
	}

	"Deer":{
		Italian:"Cervo"
		Russian:"Oлени"
		French:"Cerfs"
		Romanian:"Căprioare"
		German:"Rotwild"
		Dutch:"Hert"
		Spanish:"Ciervos"
		Simplified_Chinese:"鹿"
		Portuguese:"Veados"
	}

	"Bananas":{
		Italian:"Banane"
		Russian:"Бананы"
		French:"Bananes"
		Romanian:"Banane"
		German:"Bananen"
		Dutch:"Bananen"
		Spanish:"Plátanos"
		Simplified_Chinese:"香蕉"
		Portuguese:"Bananas"
	}

	"Wheat":{
		Italian:"Grano"
		Russian:"Пшеница"
		French:"Blé"
		Romanian:"Grâu"
		German:"Weizen"
		Dutch:"Tarwe"
		Spanish:"Trigo"
		Simplified_Chinese:"小麦"
		Portuguese:"Trigo"
	}

	"Stone":{
		Italian:"Pietra"
		Russian:"Камень"
		French:"Pierre"
		Romanian:"Piatră"
		German:"Stein"
		Dutch:"Steen"
		Spanish:"Piedra"
		Simplified_Chinese:"石头"
		Portuguese:"Pedra"
	}
	
	"Fish":{
		Italian:"Pesci"
		Spanish:"Peces"
		Italian:"Pesce"
		French: "Poisson"
		Romanian:"Pește"
		Simplified_Chinese:"鱼"
		Portuguese:"Peixes"
		German:"Fisch"
	}

	"Bison":{
		Italian:"Bisonti"
		Russian:"бизоны"
		French:"Bison"
		Romanian:"Bizonii"
		German:"Bison"
		Dutch:"Bisons"
		Spanish:"Bisonte"
		Simplified_Chinese:"野牛"
		Portuguese:"Bisontes"
		Japanese:"バイソン"
	}
	
	// Strategic Resources
	
	"Horses":{
		Italian:"Cavalli"
		Russian:"Лошади"
		French:"Chevaux"
		Romanian:"Cai"
		German:"Pferde"
		Dutch:"Paarden"
		Spanish:"Caballos"
		Simplified_Chinese:"马"
		Portuguese:"Cavalos"
	}

	"Iron":{
		Italian:"Ferro"
		Russian:"Железо"
		French:"Fer"
		Romanian:"Fier"
		German:"Eisen"
		Dutch:"Ijzer"
		Spanish:"Hierro"
		Simplified_Chinese:"铁"
		Portuguese:"Ferro"
	}

	"Coal":{
		Italian:"Carbone"
		Russian:"Уголь"
		French:"Charbon"
		Romanian:"Cărbune"
		German:"Kohle"
		Dutch:"Kool"
		Spanish:"Carbón"
		Simplified_Chinese:"煤"
		Portuguese:"Carvão"
	}

	"Oil":{
		Italian:"Petrolio"
		Russian:"Нефть"
		French:"Pétrole"
		Romanian:"Petrol"
		German:"Erdöl"
		Dutch:"Olie"
		Spanish:"Petróleo"
		Simplified_Chinese:"石油"
		Portuguese:"Petróleo"
	}

	"Aluminum":{
		Italian:"Alluminio"
		Russian:"Aлюминий"
		French:"Aluminium"
		Romanian:"Aluminiu"
		German:"Aluminium"
		Dutch:"Aluminium"
		Spanish:"Aluminio"
		Simplified_Chinese:"铝"
		Portuguese:"Alumínio"
	}

	"Uranium":{
		Italian:"Uranio"
		Russian:"Уран"
		French:"Uranium"
		Romanian:"Uraniu"
		German:"Uran"
		Dutch:"Uranium"
		Spanish:"Uranio"
		Simplified_Chinese:"铀"
		Portuguese:"Urânio"
	}
	
	// Luxury Resources
	"Furs":{
		Italian:"Pellicce"
		Russian:"Меха"
		French:"Fourrures"
		Romanian:"Blănuri"
		German:"Felle"
		Dutch:"Bonten"
		Spanish:"Pieles"
		Simplified_Chinese:"毛皮"
		Portuguese:"Peles"
	}

	"Cotton":{
		Italian:"Cotone"
		Russian:"Хлопок"
		French:"Coton"
		Romanian:"Bumbac"
		German:"Baumwolle"
		Dutch:"Katoen"
		Spanish:"Algodón"
		Simplified_Chinese:"棉花"
		Portuguese:"Algodão"
	}

	"Dyes":{ // Seems to have translated in all languages as *food dyes* Needs to be rechecked in all languages except french and portuguese
		Italian:"Coloranti"
		Russian:"Красители"
		French:"Teintures"
		Romanian:"Coloranți"
		German:"Farbstoffe"
		Dutch:"Verfstoffen"
		Spanish:"Tintes"
		Simplified_Chinese:"染料"
		Portuguese:"Tintas"
	}

	"Gems":{
		Italian:"Pietre preziose"
		Russian:"Драгоценные камни"
		French:"Gemmes"
		Romanian:"Pietre prețioase"
		German:"Edelsteine"
		Dutch:"Edelstenen"
		Spanish:"Gemas"
		Simplified_Chinese:"宝石"
   		Portuguese:"Joias"
	}

	"Silver":{
		Italian:"Argento"
		Russian:"Серебро"
		French:"Argent"
		Romanian:"Argint"
		German:"Silber"
		Dutch:"Zilver"
		Spanish:"Plata"
		Simplified_Chinese:"银"
		Portuguese:"Prata"
	}

	"Incense":{
		Italian:"Incenso"
		Russian:"Благовония"
		French:"Encens"
		Romanian:"Parfumuri"
		German:"Weihrauch"
		Dutch:"Wierook"
		Spanish:"Incienso"
		Simplified_Chinese:"熏香"
		Portuguese:"Incenso"
	}

	"Silk":{
		Italian:"Seta"
		Russian:"Шёлк"
		French:"Soie"
		Romanian:"Mătase"
		German:"Seide"
		Dutch:"Zijde"
		Spanish:"Seda"
		Simplified_Chinese:"丝绸"
		Portuguese:"Seda"
	}

	"Spices":{
		Italian:"Spezie"
		Russian:"Cпеции"
		French:"Épices"
		Romanian:"Condimente"
		German:"Gewürze"
		Dutch:"Kruiden"
		Spanish:"Especias"
		Simplified_Chinese:"香料"
		Portuguese:"Especiarias"
	}

	"Wine":{
		Italian:"Vino"
		Russian:"Вино"
		French:"Vin"
		Romanian:"Vin"
		German:"Wein"
		Dutch:"Wijn"
		Spanish:"Vino"
		Simplified_Chinese:"葡萄酒"
		Portuguese:"Vinho"
	}

	"Sugar":{
		Italian:"Zucchero"
		Russian:"Сахар"
		French:"Sucre"
		Romanian:"Zahăr"
		German:"Zucker"
		Dutch:"Suiker"
		Spanish:"Azúcar"
		Simplified_Chinese:"糖"
		Portuguese:"Açucar"
	}

	"Marble":{
		Italian:"Marmo"
		Russian:"Мрамор"
		French:"Marbre"
		Romanian:"Marmură"
		German:"Marmor"
		Dutch:"Marmer"
		Spanish:"Mármol"
		Simplified_Chinese:"大理石"
		Portuguese:"Mármore"
	}

	"Pearls":{
		Italian:"Perle"
		Russian:"Жемчуг"
		French:"Perles"
		Romanian:"Perle"
		German:"Perlen"
		Dutch:"Parels"
		Spanish:"Perlas"
		Simplified_Chinese:"珍珠"
		Portuguese:"Pérolas"
	}

	"Whales":{
		Italian:"Balene"
		Russian:"Киты"
		French:"Baleines"
		Romanian:"Balene"
		German:"Wale"
		Dutch:"Walvissen"
		Spanish:"Ballenas"
		Simplified_Chinese:"鲸鱼"
		Portuguese:"Baleias"
	}

	"Copper":{
		Italian:"Rame"
		Russian:"медь"
		French:"Cuivre"
		Romanian:"Cupru"
		German:"Kupfer"
		Dutch:"Koperen"
		Spanish:"Cobre"
		Simplified_Chinese:"铜"
		Portuguese:"Cobre"
	}

	"Cocoa":{
		Italian:"Cacao"
		Russian:"какао"
		French:"Cacao"
		Romanian:"Cacao"
		German:"Kakao"
		Dutch:"Cacao"
		Spanish:"Cacao"
		Simplified_Chinese:"可可"
		Portuguese:"Cacau"
	}

	"Crab":{
		Italian:"Granchi"
		Russian:"Крабы"
		French:"Crabe"
		Romanian:"Crabi"
		German:"Crabs"
		Dutch:"Krabben"
		Spanish:"Cangrejos"
		Simplified_Chinese:"螃蟹"
		Portuguese:"Caranguejos"
	}

	"Citrus":{
		Italian:"Agrumi"
		Russian:"цитрусовый"
		French:"Agrumes"
		Romanian:"Citrus"
		German:"Zitrusgewächs"
		Dutch:"Citrus"
		Spanish:"Cítricos"
		Simplified_Chinese:"柑橘"
		Portuguese:"Cítrico"
	}

	"Truffles":{
		Italian:"Tartufi"
		Russian:"Трюфели"
		French:"Truffe"
		Romanian:"Trufe"
		German:"Trüffel"
		Dutch:"Truffles"
		Spanish:"Trufas"
		Simplified_Chinese:"松露"
		Portuguese:"Trufas"
	}
	
	// Tile improvements
	
	"Farm":{
		Italian:"Fattoria"
		Russian:"Ферма"
		French:"Ferme"
		Romanian:"Fermă"
		German:"Farm"
		Dutch:"Boerderij"
		Spanish:"Granja"
		Simplified_Chinese:"农场"
		Portuguese:"Fazenda"
	}

	"Lumber mill":{
		Italian:"Segheria"
		Russian:"Лесопилка"
		French:"Scierie"
		Romanian:"Fabrică de cherestea"
		German:"Sägewerk"
		Dutch:"Houtzagerij"
		Spanish:"Serrería"
		Simplified_Chinese:"伐木场"
		Portuguese:"Serralheria"
	}

	"Mine":{
		Italian:"Miniera"
		Russian:"Шахта"
		French:"Mine"
		Romanian:"Mină"
		German:"Mine"
		Dutch:"Mijn"
		Spanish:"Mina"
		Simplified_Chinese:"矿"
		Portuguese:"Mina"
	}

	"Trading post":{
		Italian:"Base commerciale"
		Russian:"Торговый пост"
		French:"Comptoire commercial"
		Romanian:"Punct comercial"
		German:"Handelsposten"
		Dutch:"Handelspost"
		Spanish:"Puesto comercial"
		Simplified_Chinese:"交易站"
		Portuguese:"Posto de comércio"
	}

	"Camp":{
		Italian:"Campo"
		Russian:"Лагерь"
		French:"Campement"
		Romanian:"Tabără"
		German:"Lager"
		Dutch:"Kamp"
		Spanish:"Campamento"
		Simplified_Chinese:"营地"
		Portuguese:"Campo"
	}
	"Oil well":{
		Italian:"Pozzo di petrolio"
		Russian:"Нефтяная скважина"
		French:"Puit de pétrole"
		Romanian:"Sondă de petrol"
		German:"Ölbohrloch"
		Dutch:"Oliebron"
		Spanish:"Pozo petrolífero"
		Simplified_Chinese:"油井"
		Portuguese:"Poço de petróleo"
	}
	"Pasture":{
		Italian:"Pascolo"
		Russian:"Выгон"
		French:"Pâturage"
		Romanian:"Păşune"
		German:"Weide"
		Dutch:"Weide"
		Spanish:"Pastizal"
		Simplified_Chinese:"牧场"
		Portuguese:"Pasto"
	}
	"Plantation":{
		Italian:"Piantagione"
		Russian:"Плантация"
		French:"Plantation"
		Romanian:"Plantaţie"
		German:"Plantage"
		Dutch:"Plantage"
		Spanish:"Plantación"
		Simplified_Chinese:"种植园"
		Portuguese:"Plantação"
	}
	"Quarry":{
		Italian:"Cava"
		Russian:"Карьер"
		French:"Carrière"
		Romanian:"Carieră"
		German:"Steinbruch"
		Dutch:"Steengroeve"
		Spanish:"Cantera"
		Simplified_Chinese:"采石场"
		Portuguese:"Pedreira"
	}
	"Fishing Boats":{
		Italian:"Chiatta"
		Spanish:"Barcos pesqueros"
		Italian:"Peschereccio"
		French: "Bateaux de pêche"
		Romanian:"Bărci de pescuit"
		Simplified_Chinese:"渔船"
		Portuguese:"Barcos de pesca"
		German:"Fischerboote"
	}
	
	"Road":{
		Italian:"Strada"
		Russian:"Дорога"
		French:"Route"
		Romanian:"Drum"
		German:"Straße"
		Dutch:"Weg"
		Spanish:"Carretera"
		Simplified_Chinese:"道路"
		Portuguese:"Estrada"
	}
	"Railroad":{
		Italian:"Ferrovia"
		Russian:"Железная дорога"
		French:"Chemin de fer"
		Romanian:"Cale ferată"
		German:"Schienen"
		Dutch:"Spoorweg"
		Spanish:"Línea de ferrocarril"
		Simplified_Chinese:"铁路"
		Portuguese:"Estrada de ferro"
	}
	
	"Remove Forest":{
		Italian:"Rimuovi foresta"
		Russian:"Вырубить лес"
		French: "Couper la forêt"
		Romanian:"Defrișează pădurea"
		Spanish:"Quitar bosque"
		Simplified_Chinese:"砍伐森林"
		Portuguese:"Cortar floresta"
		German:"Wald abholzen"
	}
	"Remove Jungle":{
		Italian:"Rimuovi giungla"
		Russian:"Вырубить джунгли"
		French: "Défricher la jungle"
		Romanian:"Defrișează jungla"
		Spanish:"Quitar selva"
		Simplified_Chinese:"砍伐丛林"
		Portuguese:"Cortar selva"
		German:"Dschungel abholzen"
	}
	"Remove Marsh":{
		Italian:"Bonifica palude"
		Russian:"Осушить болото"
		French:"Assécher le marais"
		Romanian:"Asanează mlaștina"
		Spanish:"Quitar pantano"
		Simplified_Chinese:"移除沼泽"
		Portuguese:"Drenar pântano"
		German:"Moor trockenlegen"
	}
	
	"Ancient ruins":{
		Italian:"Antiche rovine"
		Romanian:"Ruine străvechi"
		Spanish:"Ruinas Antiguas"
		Simplified_Chinese:"远古遗址"
		German:"Altertümliche Ruinen"
		French:"Anciennes ruines"
		Russian:"Древние руины"
		Portuguese:"Ruínas antigas"
		Dutch:"Oude ruïnes"
	}
	
	"City Ruins":{
		Italian:"Rovine cittadine"
		Romanian:"Oraș în ruină"
		Spanish:"Ciudad en ruinas"
		Simplified_Chinese:"城市遗址"
		German:"Stadtruinen"
		French:"Ruines"
		Russian:"Руины города"
		Portuguese:"Ruínas da Cidade"
		Dutch:"Ruïnes van de stad"
	}
	
	// Great Unit improvements
	"Academy":{
		Italian:"Accademia"
		Russian:"Академия"
		French:"Académie"
		Romanian:"Academie"
		German:"Akademie"
		Dutch:"Academie"
		Spanish:"Academia"
		Simplified_Chinese:"学院"
		Portuguese:"Academia"
	}
	"Landmark":{
		Italian:"Capolavoro"
		Russian:"Достопримечательность"
		French:"Monument culturel" //more accurate than "point de repère"
		Romanian:"Reper"
		//as it is more of a cultural building this makes sense
		German:"Sehenswürdigkeit" 
		Dutch:"Mijlpaal"
		Spanish:"Edificio emblemático"
		Simplified_Chinese:"里程碑"
		Portuguese:"Edificio emblemático"
	}
	"Manufactory":{
		Italian:"Fabbrica"
		Russian:"Завод"
		French:"Manufacture"
		Romanian:"Fabrică"
		German:"Fabrik"
		Dutch:"Fabriek"
		Spanish:"Fábrica"
		Simplified_Chinese:"制造厂"
		Portuguese:"Fábrica"
	}
	"Customs house":{
		Italian:"Dogana"
		Russian:"Таможня"
		French:"Douanes"
		Romanian:"Punct vamal"
		German:"Zollamt"
		Dutch:"Douanekantoor"
		Spanish:"Aduana"
		Simplified_Chinese:"海关"
		Portuguese:"Alfândega"
	}
	
	
	// Technologies (Ancient Era)
	
	"Agriculture":{
		Italian:"Agricoltura"
		Russian:"Земледелие"
		French:"Agriculture"
		Romanian:"Agricultură"
		Dutch:"Agricultuur"
		Spanish:"Agricultura"
		Simplified_Chinese:"农业"
		Portuguese:"Agricultura"
		German:"Landwirtschaft"
	}
	
	"Pottery":{
		Italian:"Ceramica"
		Russian:"Гончарное дело"
		French:"Poterie"
		Romanian:"Ceramică"
		German:"Töpferkunst"
		Dutch:"Aardwerk"
		Spanish:"Cerámica"
		Simplified_Chinese:"陶器"
		Portuguese:"Cerâmica"
	}

	"Animal Husbandry":{
		Italian:"Allevamento di animali"
		Russian:"Животноводство"
		French:"Élevage"
		Romanian:"Creșterea animalelor"
		German:"Tierhaltung"
		Dutch:"Veeteelt"
		Spanish:"Ganadería"
		Simplified_Chinese:"畜牧业"
		Portuguese:"Pecuária"
	}
	"Archery":{
		Italian:"Tiro con l'arco"
		Russian:"Стрельба из лука"
		French:"Tir à l'arc"
		Romanian:"Tir cu arcul"
		German:"Bogenschießen" //current grammar
		Dutch:"Boogschieten"
		Spanish:"Tiro con arco"
		Simplified_Chinese:"弓箭制造"
		Portuguese:"Arquearia"
	}
	"Mining":{
		Italian:"Estrazione mineraria"
		Russian:"Добыча руды"
		French:"Exploitation minière"
		Romanian:"Exploatare minieră"
		German:"Bergbau"
		Dutch:"Mijnbouw"
		Spanish:"Minería"
		Simplified_Chinese:"采矿业"
		Portuguese:"Mineração"
	}
	"Sailing":{
		Italian:"Vela"
		Russian:"Мореходство"
		French:"Navigation à voile"
		Romanian:"Navigație"
		German:"Segeln"
		Dutch:"Zeilen"
		Spanish:"Náutica"
		Simplified_Chinese:"航海术"
		Portuguese:"Navegação"
	}
	"Calendar":{
		Italian:"Calendario"
		Russian:"Календарь"
		French:"Calendrier"
		Romanian:"Calendar"
		German:"Kalender"
		Dutch:"Kalender"
		Spanish:"Calendario"
		Simplified_Chinese:"历法"
		Portuguese:"Calendário"
	}
	"Writing":{
		Italian:"Scrittura"
		Russian:"Письменность"
		French:"L'écriture"
		Romanian:"Scriere"
		German:"Schrift"
		Dutch:"Schrift"
		Spanish:"Escritura"
		Simplified_Chinese:"文字"
		Portuguese:"Literatura"
	}
	"Trapping":{
		Italian:"Trappole per animali"
		Russian:"Охота"
		French:"Piège" //official translate
		Romanian:"Vânătoare"
		German:"Fallenstellen"
		Dutch:"Valstrikken"
		Spanish:"Caza"
		Simplified_Chinese:"诱捕术"
		Portuguese:"Caça"
	}
	"The Wheel":{
		Italian:"Ruota"
		Russian:"Колесо"
		French:"La roue"
		Romanian:"Roata"
		German:"Das Rad"
		Dutch:"Het Wiel"
		Spanish:"La rueda"
		Simplified_Chinese:"车轮"
		Portuguese:"A roda"
	}
	"Masonry":{
		Italian:"Muratura"
		Russian:"Каменная кладка"
		French:"Maçonnerie"
		Romanian:"Zidărie"
		German:"Maurerei"
		Dutch:"Metselkunst"
		Spanish:"Albañilería"
		Simplified_Chinese:"石工术"
		Portuguese:"Alvenaria"
	}
	"Bronze Working":{
		Italian:"Lavorazione del bronzo"
		Russian:"Обработка бронзы"
		French:"Travail du bronze"
		Romanian:"Prelucrarea bronzului"
		German:"Bronze Bearbeitung"
		Dutch:"Brons Bewerking"
		Spanish:"Trabajo del bronce"
		Simplified_Chinese:"青铜冶炼"
		Portuguese:"Trabalha com Bronze"
	}
	
	
	// Technologies (Classical Era)
	
	"Optics":{
		Italian:"Ottica"
		Russian:"Оптика"
		French:"Optique"
		Romanian:"Optică"
		German:"Optik"
		Dutch:"Optica"
		Spanish:"Óptica"
		Simplified_Chinese:"光学"
		Portuguese:"Óptica"
	}
	"Horseback Riding":{
		Italian:"Equitazione"
		Russian:"Верховая езда"
		French:"Équitation"
		Romanian:"Călărie"
		German:"Reiten"
		Dutch:"Paardrijden"
		Spanish:"Equitación"
		Simplified_Chinese:"骑术"
		Portuguese:"Montaria"
	}
	"Mathematics":{
		Italian:"Matematica"
		Russian:"Математика"
		French:"Mathématiques"
		Romanian:"Matematică"
		German:"Mathematik"
		Dutch:"Wiskunde"
		Spanish:"Matemáticas"
		Simplified_Chinese:"数学"
		Portuguese:"Matemáticas"
	}
	"Construction":{
		Italian:"Costruzione"
		Russian:"Металлоконструкции"
		French:"Construction"
		Romanian:"Arhitectură"
		German:"Baukunst"
		Dutch:"Bouwkunde"
		Spanish:"Construcción"
		Simplified_Chinese:"建筑"
		Portuguese:"Construção"
	}
	"Philosophy":{
		Italian:"Filosofia"
		Russian:"Философия"
		French:"Philosophie"
		Romanian:"Filozofie"
		German:"Philosophie"
		Dutch:"Filosofie"
		Spanish:"Filosofía"
		Simplified_Chinese:"哲学"
		Portuguese:"Filosofia"
	}
	"Currency":{
		Italian:"Valuta"
		Russian:"Деньги"
		French:"Monnaie"
		Romanian:"Monedă"
		German:"Geld"
		Dutch:"Geld"
		Spanish:"Moneda"
		Simplified_Chinese:"货币"
		Portuguese:"Moeda"
	}
	"Engineering":{
		Italian:"Ingegneria"
		Russian:"Инженерное дело"
		French:"Ingénierie"
		Romanian:"Inginerie"
		German:"Ingenieurwesen"
		Dutch:"Ingenieurswezen"
		Spanish:"Ingeniería"
		Simplified_Chinese:"工程学"
		Portuguese:"Engenharia"
	}
	"Iron Working":{
		Italian:"Lavorazione del ferro"
		Russian:"Обработка железа"
		French:"Travail du fer"
		Romanian:"Prelucrarea fierului"
		German:"Eisen Bearbeitung"
		Dutch:"Ijzer Bewerking"
		Spanish:"Trabajo del hierro"
		Simplified_Chinese:"铁器冶炼"
		Portuguese:"Trabalho com ferro"
	}
	
	
	// Technologies (Medieval Era)
	
	"Theology":{
		Italian:"Teologia"
		Russian:"Богословие"
		French:"Théologie"
		Romanian:"Teologie"
		German:"Theologie"
		Dutch:"Theologie"
		Spanish:"Teología"
		Simplified_Chinese:"神学"
		Portuguese:"Teologia"
	}
	"Civil Service":{
		Italian:"Pubblica amministrazione"
		Russian:"Госслужба"
		French:"Administration" //official translate, but not very accurate
		Romanian:"Servicii civile"
		German:"Zivildienst"
		Dutch:"Overheidsdienst"
		Spanish:"Servicio civil"
		Simplified_Chinese:"行政部门"
		Portuguese:"Serviço cívil"
	}
	"Guilds":{
		Italian:"Gilde"
		Russian:"Гильдии"
		French:"Guildes"
		Romanian:"Bresle"
		Dutch:"Gildes"
		Spanish:"Gremios"
		Simplified_Chinese:"公会"
		Portuguese:"Guildas"
		German:"Gilden"
	}
	"Physics":{
		Italian:"Fisica"
		Russian:"Физика"
		French:"Physique"
		Romanian:"Fizică"
		German:"Physik"
		Dutch:"Fysica"
		Spanish:"Física"
		Simplified_Chinese:"物理"
		Portuguese:"Física"
	}
	"Metal Casting":{
		Italian:"Fusione del metallo"
		Russian:"Литье"
		French:"Moulage" //official translate
		Romanian:"Turnarea metalului"
		German:"Metallguss"
		Dutch:"Metaal gieten"
		Spanish:"Fundición"
		Simplified_Chinese:"金属铸造"
		Portuguese:"Fundição"
	}
	"Steel":{
		Italian:"Acciaio"
		Russian:"Сталеварение"
		French:"Acier"
		Romanian:"Oţel"
		Dutch:"Staal"
		Spanish:"Acero"
		Simplified_Chinese:"炼钢"
		Portuguese:"Aço"
		German:"Stahl"
	}
	"Compass":{
		Italian:"Bussola"
		Russian:"Компас"
		French:"Boussole"
		Romanian:"Busolă"
		German:"Kompass"
		Dutch:"Kompas"
		Spanish:"Brújula"
		Simplified_Chinese:"指南针"
		Portuguese:"Bússola"
	}
	"Education":{
		Italian:"Educazione"
		Russian:"Образование"
		French:"Éducation"
		Romanian:"Educaţie"
		German:"Bildung"
		Dutch:"Educatie"
		Spanish:"Educación"
		Simplified_Chinese:"教育"
		Portuguese:"Educação"
	}
	"Chivalry":{
		Italian:"Codice cavalleresco"
		Russian:"Рыцарство"
		French:"Chevalerie"
		Romanian:"Cavalerie"
		German:"Ritterlichkeit"
		Dutch:"Ridderlijkheid"
		Spanish:"Caballería"
		Simplified_Chinese:"骑士制度"
		Portuguese:"Cavalheirismo"
	}
	"Machinery":{
		Italian:"Meccanica"
		Russian:"Машиностроение"
		French:"Mécanique"
		Romanian:"Instalații mecanice"
		German:"Maschienenbau"
		Dutch:"Machinebouw"
		Spanish:"Mecánica"
		Simplified_Chinese:"机械"
		Portuguese:"Maquinária"
	}
	
	
	// Technologies (Renaissance Era)
	
	"Astronomy":{
		Italian:"Astronomia"
		Russian:"Астрономия"
		French:"Astronomie"
		Romanian:"Astronomie"
		German:"Astronomie"
		Dutch:"Astronomie"
		Spanish:"Astronomía"
		Simplified_Chinese:"天文学"
		Portuguese:"Astronomia"
	}
	"Acoustics":{
		Italian:"Acustica"
		Russian:"Акустика"
		French:"Acoustique"
		Romanian:"Acustică"
		German:"Akustik"
		Dutch:"Akoestiek"
		Spanish:"Acústica"
		Simplified_Chinese:"声学"
		Portuguese:"Acústica"
	}
	"Banking":{
		Italian:"Sistema bancario"
		Russian:"Банковское дело"
		French:"Banques"
		Romanian:"Bănci"
		German:"Bankwesen"
		Dutch:"Bank"
		Spanish:"Banca"
		Simplified_Chinese:"银行学"
		Portuguese:"Sistema bancário"
	}
	"Printing Press":{
		Italian:"Tipografia"
		Russian:"Печатный пресс"
		French:"Imprimerie"
		Romanian:"Presă de tipar"
		German:"Druckpresse"
		Dutch:"Drukpers"
		Spanish:"Imprenta"
		Simplified_Chinese:"印刷机"
		Portuguese:"Impressora"
	}
	"Gunpowder":{
		Italian:"Polvere da sparo"
		Russian:"Порох"
		French:"Poudre à canon"
		Romanian:"Praf de puşcă"
		Dutch:"Buskruid"
		Spanish:"Pólvora"
		Simplified_Chinese:"火药"
		Portuguese:"Pólvora"
		German:"Schießpulver"
	}
	"Navigation":{
		Italian:"Navigazione"
		Russian:"Навигация"
		French:"La navigation"
		Romanian:"Navigație"
		German:"Navigation"
		Dutch:"Navigatie"
		Spanish:"Navegación"
		Simplified_Chinese:"航海术"
		Portuguese:"Navegação"
	}
	"Architecture":{
		Italian:"Architettura"
		Russian:"Архитектура"
		French:"Architecture"
		Romanian:"Arhitectură"
		German:"Die Architektur"
		Dutch:"Architectuur"
		Spanish:"Arquitectura"
		Simplified_Chinese:"建筑"
		Portuguese:"Arquitetura"
	}
	"Archaeology":{ // Shouldn't it be in Industrial Age?
		Italian:"Archeologia" 
		Russian:"Aрхеология"
		French:"Archéologie"
		Romanian:"Arheologie"
		German:"Archäologie"
		Dutch:"Archeologie"
		Spanish:"Arqueología"
		Simplified_Chinese:"考古学"
		Portuguese:"Arqueologia"
	}
	"Economics":{
		Italian:"Economia"
		Russian:"Экономика"
		French:"Sciences économiques" //official translate
		Romanian:"Economie"
		German:"Ökonomie"
		Dutch:"Economie"
		Spanish:"Economía"
		Simplified_Chinese:"经济学"
		Portuguese:"Economia"
	}
	
	"Metallurgy":{
		Italian:"Metallurgia"
		Russian:"Металлургия"
		French:"Métallurgie"
		Romanian:"Metalurgie"
		Dutch:"Metaalkunde"
		Spanish:"Metalurgia"
		Simplified_Chinese:"冶金学"
		Portuguese:"Metalurgia"
		German:"Metallhüttenkunde"
	}
	
	"Chemistry":{
		Italian:"Chimica"
		Russian:"Химия"
		French:"Chimie"
		Romanian:"Chimie"
		German:"Chemie"
		Dutch:"Chemie"
		Spanish:"Química"
		Simplified_Chinese:"化学"
		Portuguese:"Química"
	}
	
	// Technologies (Industrial Era) - as of now the tech tree itself is incomplete, more will probably be added later
	
	"Scientific Theory":{
		Italian:"Teoria scientifica"
		Russian:"Научная теория"
		French:"Théorie scientifique"
		Romanian:"Teorie științifică"
		German:"Wissenschaftliche Theorie"
		Dutch:"Wetenschappelijke Theorie"
		Spanish:"Teoría científica"
		Simplified_Chinese:"科学理论"
		Portuguese:"Teoria científica"
	}
	
	"Industrialization":{
		Italian:"Industrializzazione"
		Russian:"Индустриализация"
		French:"Industrialisation"
		Romanian:"Industrializare"
		Dutch:"Industrialisatie"
		Spanish:"Industrialización"
		Simplified_Chinese:"工业化"
		Portuguese:"Industrialização"
		German:"Industrialisierung"
	}
	"Rifling":{
		Italian:"Rigatura delle canne"
		Russian:"Нарезные стволы"
		French:"Fusil"
		Romanian:"Ghintuire"
		Dutch:"Gedraaide loop"
		Spanish:"Estriado"
		Simplified_Chinese:"膛线"
		German:"Gewehrkugeldrall"
		// Portuguese translation not sure
	}
	"Military Science":{
		Italian:"Scienza militare"
		Russian:"Военная наука"
		French:"Science militaire"
		Romanian:"Știință militară"
		Dutch:"Militaire Wetenschap"
		Spanish:"Ciencia militar"
		Simplified_Chinese:"军事学"
		Portuguese:"Ciência militar"
		German:"Militärwissenschaft"
	}	
	"Fertilizer":{
		Italian:"Fertilizzanti"
		Russian:"Yдобрения"
		French:"Engrais"
		Romanian:"Fertilizatori"
		German:"Dünger"
		Dutch:"Mest"
		Spanish:"Fertilizante"
		Simplified_Chinese:"化肥"
		Portuguese:"Fertilizante"
	}
	"Biology":{
		Italian:"Biologia"
		Russian:"Биология"
		French:"Biologie"
		Romanian:"Biologie"
		German:"Biologie"
		Dutch:"Biologie"
		Spanish:"Biología"
		Simplified_Chinese:"生物学"
		Portuguese:"Biologia"
	}
	"Electricity":{
		Italian:"Elettricità"
		Russian:"Электричество"
		French:"Électricité"
		Romanian:"Electricitate"
		German:"Elektrizität"
		Dutch:"Elektriciteit"
		Spanish:"Electricidad"
		Simplified_Chinese:"电学"
		Portuguese:"Eletricidade"
	}
	"Steam Power":{
		Italian:"Energia a vapore"
		Russian:"Паровой двигатель"
		French:"Moteur à vapeur"
		Romanian:"Puterea aburului"
		German:"Dampfkraft"
		Dutch:"Stoomkracht"
		Spanish:"Energía de vapor"
		Simplified_Chinese:"蒸汽机"
		Portuguese:"Energia a vapor"
	}
	
	"Dynamite":{
		Italian:"Dinamite"
		Russian:"Динамит"
		French:"Dynamite"
		Romanian:"Dinamită"
		Dutch:"Dynamiet"
		Spanish:"Dinamita"
		Simplified_Chinese:"炸药"
		Portuguese:"Dinamite"
		German:"Dynamit"
	}
	
	
	// Technologies (Modern Era)
	
	"Refrigeration":{
		Italian:"Refrigerazione"
		Russian:"Криогеника"
		French:"Réfrigération"
		Romanian:"Refrigerare"
		German:"Kühlung"
		Dutch:"Koeling"
		Spanish:"Refrigeración"
		Simplified_Chinese:"制冷"
		Portuguese:"Refrigeração"
	}

	"Replaceable Parts":{
		Italian:"Pezzi indipendenti"
		Romanian:"Piese de schimb"
		Spanish:"Produccion En Serie"
		Simplified_Chinese:"可替换零件"
		Portuguese:"Partes substituiveís"
		German:"Ersetzbare Teile"
		French:"Pièces de rechange"
		Russian:"Сменные части"
	}
	"Radio":{
		Italian:"Radio"
		Russian:"Радио"
		French:"Radio"
		Romanian:"Radio"
		German:"Radio"
		Dutch:"Radio"
		Spanish:"Radio"
		Simplified_Chinese:"无线电"
		Portuguese:"Rádio"
	}
	"Combustion":{
		Italian:"Combustione"
		Russian:"Двигатель ВС"
		French:"Combustion"
		Romanian:"Ardere"
		German:"Verbrennung"
		Dutch:"Verbranding"
		Spanish:"Combustión"
		Simplified_Chinese:"燃烧学"
		Portuguese:"Combustão"
	}
	"Plastics":{
		Italian:"Plastica"
		Russian:"Пластмассы"
		French:"Matières plastiques"
		Romanian:"Materiale plastice"
		German:"Plastik"
		Dutch:"Plastic"
		Spanish:"Plástico"
		Simplified_Chinese:"塑料"
		Portuguese:"Plásticos"
	}

	"Electronics":{
		Italian:"Elettronica"
		Russian:"Электроника"
		French:"Électronique"
		Romanian:"Electronică"
		German:"Elektronik"
		Dutch:"Elektronica"
		Spanish:"Electrónica"
		Simplified_Chinese:"电子"
		Portuguese:"Eletronicos"
	}
	"Ballistics":{
		Italian:"Balistica"
		German:"Ballistik"
		French:"Balistique"
		Spanish:"Balística"
		Russian:"баллистика"
		Portuguese:"Balística"
		Romanian:"Balistică"
		Simplified_Chinese:"弹道学"
	}
	"Mass Media":{
		Italian:"Mass media"
		Russian:"СМИ"
		French:"Médias de masse"
		Romanian:"Mass media"
		German:"Massenmedien"
		Dutch:"Massa Media"
		Spanish:"Medios de comunicación"
		Simplified_Chinese:"大众传媒"
		Portuguese:"Mídia de massa"
	}
	"Flight":{
		Italian:"Volo"
		Russian:"Авиация"
		French:"Aviation"
		Romanian:"Aviație"
		German:"Flug"
		Dutch:"Vlucht"
		Spanish:"Vuelo"
		Simplified_Chinese:"飞机"
		Portuguese:"Vôo"
	}
	
	// Technologies (Information Era)
	
	"Pharmaceuticals":{
		Italian:"Farmaceutica"
		Russian:"Пенициллин"
		French:"Médicaments"
		Romanian:"Produse farmaceutice"
		German:"Arzneimittel"
		Dutch:"Farmaceutica"
		Spanish:"Farmacéutica"
		Simplified_Chinese:"制药"
		Portuguese:"Farmacêuticas"
	}
	"Atomic Theory":{
		Italian:"Teoria atomica"
		Russian:"Атомная Теория"
		French:"Théorie atomique"
		Romanian:"Teoria atomică"
		German:"Atomtheorie"
		Dutch:"Atoom theorie"
		Spanish:"Teoría atómica"
		Simplified_Chinese:"原子理论"
		Portuguese:"Teoria atômica"
	}
	"Computers":{
		Italian:"Computer"
		Russian:"Kомпьютеры"
		French:"Ordinateurs"
		Romanian:"Calculatoare"
		German:"Computer"
		Dutch:"Computers"
		Spanish:"Ordenadores"
		Simplified_Chinese:"计算机"
		Portuguese:"Computadores"
	}
	"Combined Arms":{
		Italian:"Armi combinate"
		Russian:"Комбинированные руки"
		French:"Armes combinés"
		German:"Verbundene Waffen"
		Spanish:"Fuerzas combinadas"
	}
	"Nuclear Fission":{
		Italian:"Fissione nucleare"
		Russian:"Расщепление ядра"
		French:"Fission nucléaire"
		Romanian:"Fisiune nucleară"
		German:"Kernspaltung"
		Dutch:"Kernsplijting"
		Spanish:"Fisión nuclear"
		Simplified_Chinese:"核裂变"
		Portuguese:"Fusão núclear"
	}
	"Ecology":{
		Italian:"Ecologia"
		Russian:"Экология"
		French:"Écologie"
		Romanian:"Ecologie"
		German:"Ökologie"
		Dutch:"Ecologie"
		Spanish:"Ecología"
		Simplified_Chinese:"生态学"
		Portuguese:"Ecologia"
	}
	"Robotics":{
		Italian:"Robotica"
		Russian:"Робототехника"
		French:"Robotique"
		Romanian:"Robotică"
		German:"Robotik"
		Dutch:"Robotica"
		Spanish:"Robótica"
		Simplified_Chinese:"机器人学"
		Portuguese:"Robótica"
	}
	"Rocketry":{
		Italian:"Missilistica"
		Russian:"Ракетостроение"
		French:"Fusées" //official translate 
		Romanian:"Rachete"
		German:"Raketentechnik"
		Dutch:"Rakettechniek"
		Spanish:"Cohetería"
		Simplified_Chinese:"火箭学"
		Portuguese:"Balística"
	}
	
	// Technologies (Future Era)
	"Nanotechnology":{
		Italian:"Nanotecnologia"
		Russian:"Нанотехнологии"
		French:"Nanotechnologie"
		Romanian:"Nanotehnologie"
		German:"Nanotechnologie"
		Dutch:"Nanotechnologie"
		Spanish:"Nanotecnología"
		Simplified_Chinese:"纳米技术"
		Portuguese:"Nano-tecnologia"
	}
	"Satellites":{
		Italian:"Satelliti"
		Russian:"Спутники"
		French:"Satellites"
		Romanian:"Sateliți"
		German:"Satelliten"
		Dutch:"Satellieten"
		Spanish:"Satélites"
		Simplified_Chinese:"卫星"
		Portuguese:"Satélites"
	}
	"Particle Physics":{
		Italian:"Fisica delle particelle"
		Russian:"Физика элементарных частиц"
		French:"Physique des particules"
		Romanian:"Fizica particulelor"
		German:"Teilchenphysik"
		Dutch:"Deeltjesfysica"
		Spanish:"Física de partículas"
		Simplified_Chinese:"量子物理"
		Portuguese:"Física de particulas"
	}
	"Future Tech":{
		Italian:"Tecnologia futura"
		Russian:"Технология будущчего"
		French:"Technologie future"
		Romanian:"Tehnologia viitorului"
		German:"Zukunftstechnologien"
		Dutch:"Toekomst Technologie"
		Spanish:"Tecnología del futuro"
		Simplified_Chinese:"未来科技"
		Portuguese:"Tecnologia futurista" //means futuristic technology (not sure but i'll say that's right anyway)
	}
	
	
	"Who knows what the future holds?":{
		Italian:"Chi sa cosa riservano i prossimi anni?"
		Russian:"Кто знает, что ждет в будущем?"
		French:"Qui sait ce que l'avenir réserve?"
		Romanian:"Cine poate ști ce ne rezervă viitorul?"
		Dutch:"Wie weet wat de toekomst inhoud?"
		Spanish:"¿Quién sabe qué nos depara el futuro?"
		Simplified_Chinese:"谁知道未来会怎样?"
		Portuguese:"Quem sabe o que o futuro reserva?"
		German:"Wer weiß was die Zukunft für uns bereithält?"
	}
	
	/*
	"A repeating technology that will increase your score each time it is researched.":{ //Future Tech description
		Italian:"Questa tecnologia si può sempre ricercare; il tuo punteggio aumenterà ogni volta che viene scoperta."
		French:"Une technologie qui augmente le score et qui peut être fait indéfiniment."
	}
	*/
	
	// Tech uniques
	"+10% science and production in all cities":{
		Italian:"+10% Scienza e Produzione in tutte le città"
		Russian:"+10% науки и производства во всех городах"
		Romanian:"+10% știință și producție în toate orașele"
		Spanish:"+10% de ciencia y producción en todas las ciudades"
		Simplified_Chinese:"+所有城市10%的科学和生产"
		Portuguese:"+10% de produção de ciência em todas as cidades"
		German:"+10% Wissenschaft und Produktion in allen Städten"
		French:"+10% science et production dans toutes les villes"
	}
	
	"Improves movement speed on roads":{ //Is this a duplicate? It appears 2 items back also. --> I removed the dup.
		Italian:"Migliora la velocità di movimento sulle strade"
		Russian:"Улучшает скорость передвижения по дорогам"
		French:"Améliore la vitesse de déplacement sur les routes"
		Romanian:"Îmbunătățește viteza de deplasare pe drumuri"
		Spanish:"Mejora la velocidad de movimiento en carreteras"
		Simplified_Chinese:"提高道路上的移动速度"
		Portuguese:"Melhora velocidade de movimento em estradas"
		German:"Erhöht die Bewegungsgeschwindigkeit auf Straßen"
	}
	"Enables conversion of city production to science":{
		Italian:"Consente di convertire la Produzione nelle città in Scienza"
		Russian:"Разрешает конверсию производства в науку"
		French:"Permet la conversion de la production des villes en science"
		Romanian:"Permite conversia producției orașului la știință"
		Spanish:"Habilita la conversión de producción a ciencia"
		Simplified_Chinese:"使城市生产力转化为科学"
		Portuguese:"Habilita a conversão de produção das cidades para ciência"
		German:"Erlaubt das Umwandeln von städtischer Produktion in Wissenschaft"
	}
	"Enables conversion of city production to gold":{
		Italian:"Consente di convertire la Produzione nelle città in Oro"
		Russian:"Разрешает конверсию производства в золото"
		French:"Permet la conversion de la production des villes en or"
		Romanian:"Permite conversia producției orașului la aur"
		Spanish:"Habilita la conversión de producción a oro"
		Simplified_Chinese:"使城市生产转化为金钱"
		Portuguese:"Habilita a conversão da produção das cidades para ouro"
		German:"Erlaubt das Umwandeln von städtischer Produktion in Gold"
	}
	
	"Enables embarkation for land units":{
		Italian:"Permette alle unità terrestri di imbarcarsi e attraversare le caselle acquatiche."
		Romanian:"Permite îmbarcarea unităților terestre"
		Spanish:"Habilita la embarcacion a las unidades de tierra"
		German:"Ermöglicht das Einbooten von Landeinheiten"
		French:"Permet d'embarquer les unités terrestres"
		Russian:"Позволяет посадку для наземных единиц"
		Simplified_Chinese:"允许登陆陆地单位"
		Portuguese:"Permite o embarque de unidades terrestres"
	}
	
	
	"Enables embarked units to enter ocean tiles":{
		Italian:"Permette alle unità di imbarcarsi nelle caselle oceaniche"
		Romanian:"Permite unităților îmbarcate să meargă în celulele ocean"
		Spanish:"Habilita a las unidades embarcadas a entrar en oceanós"
		German:"Erlaubt es eingebooteten Einheiten Ozeanfelder zu überqueren"
		French:"Permet aux unités embarqués de traverser les cases d'océan"
		Russian:"Позволяет отправленным юнитам входить в тайлы океана"
		Simplified_Chinese:"允许已登记的单位进入海洋瓷砖"
		Portuguese:"Permite que unidades embarcadas entrem em telhas oceânicas"
	}
	
	"Increases embarked movement +1":{
		Italian:"+1 Movimento per le unità imbarcate"
		Spanish:"+1 a la velocidad de movimiento a las embarcaciones"
		Italian:"+1 movimento delle unità imbarcate"
		French:"Améliore le déplacement embarqué +1"
		Romanian:"Crește mișcarea ambarcațiunilor +1"
		Simplified_Chinese:"增加登陆移动力 +1"
		Portuguese:"Aumenta movimento enquanto embarcado em +1"
		German:"+1 für Bewegungen eingebooteter Einheiten"
	}
	
	// Tech Eras
	// In case of foreign languages it becomes gender sensitive words
	//Also in russian "Medieval Era" becomes "Средневековье" or italian for "Renaissance Era" becomes "Rinascimento". So they got a single world to replace 2 english ones
	"Ancient era":{
		Italian:"Antichità" //one word translation, as in "Sei entrato in una era, l'Antichità"
		Russian:"Древнейший мир"
		French:"Antiquité"
		Romanian:"Antichitate"
		Dutch:"Oude"
		Spanish:"Edad antigua"
		Simplified_Chinese:"远古时代"
		Portuguese:"Era anciâ"
		German:"Altertum"
	}
	"Classical era":{
		Italian:"Epoca Classica"
		Russian:"Античность" //one word translation
		French:"Âge classique" //means nothing in french
		Romanian:"Era clasică"
		Dutch:"Klasieke"
		Spanish:"Edad clásica"
		Simplified_Chinese:"古典时代"
		Portuguese:"Era clássica"
		German:"Klassik"
	}
	"Medieval era":{
		Italian:"Medioevo"  //one word translation, as in "Sei entrato in una era, il Medioevo"
		Russian:"Средневековье" //one word translation
		French:"Moyen Âge"
		Romanian:"Evul mediu"
		Dutch:"Middeleeuwse"
		Spanish:"Edad medieval"
		Simplified_Chinese:"中世纪"
		Portuguese:"Era medieval"
		German:"Mittelalter"
	}
	"Renaissance era":{
		Italian:"Rinascimento"  //one word translation, as in "Sei entrato in una era, il Rinascimento"
		Russian:"Новое время" //one word translation
		French:"Renaissance" //one word translation
		Romanian:"Renaştere"
		Dutch:"Renaissance"
		Spanish:"Renacimiento"
		Simplified_Chinese:"文艺复兴"
		Portuguese:"Era da Renascença"
		German:"Renaissance"
	}
	"Industrial era":{
		Italian:"Epoca Industriale"
		Russian:"Новейшее время"
		French:"Ère industrielle"
		Romanian:"Epoca industrială"
		Dutch:"Industrieele"
		Spanish:"Era industrial"
		Simplified_Chinese:"工业时代"
		Portuguese:"Era industrial"
		German:"Industrielle Revolution"
	}
	"Modern era":{
		Italian:"Epoca Moderna"
		Russian:"Современность" //one word translation
		French:"Ère contemporaine"
		Romanian:"Epoca modernă"
		Dutch:"Moderne"
		Spanish:"Edad moderna"
		Simplified_Chinese:"现代"
		Portuguese:"Era moderna"
		German:"Moderne"
	}
	"Information era":{
		Italian:"Epoca Informatica"     //[newEra] +translation
		Russian:"Информационная эра" //translation+ [newEra]
		French:"Ère médiatique"
		Romanian:"Era informațională"
		Dutch:"Informatie"
		Spanish:"Era de la información"
		Simplified_Chinese:"信息时代"
		Portuguese:"Era informação"
		German:"Informationszeitalter"
	}
	"Future era":{
		Italian:"Epoca Futura"
		Russian:"Будущее" //all one word translation
		French:"Ère du futur" 
		Romanian:"Era viitorului"
		Dutch:"Toekomst"
		Spanish:"Era futura"
		Simplified_Chinese:"未来时代"
		Portuguese:"Era futurista" //Futurista means futuristic if you want it replaced just put futura (same as spanish) in its place.
		German:"Ära der Zukunft"
	}
	
	
	// Unit types
	"Civilian":{
		Italian:"civile" //Unità civile
		Russian:"Мирный"
		French:"Civile"
		Romanian:"Civil"
		German:"Zivilist"
		Dutch:"Burger"
		Spanish:"Civil"
		Simplified_Chinese:"平民"
		Portuguese:"Cidadão"
	}
	"Melee":{
		Italian:"da mischia" //Unità da mischia
		Russian:"Ближний бой"
		French:"Mêlée"
		Romanian:"Luptător de contact"
		German:"Nahkämpfer"
		Dutch:"Melee"
		Spanish:"Cuerpo a cuerpo"
		Simplified_Chinese:"近战"
		Portuguese:"Corpo a corpo"
	}
	"Ranged":{
		Italian:"da tiro" //Unità da tiro
		Russian:"Дальний бой"
		French:"À distance"
		Romanian:"Luptător la distanță"
		German:"Fernkämpfer"
		Dutch:"Afstands"
		Spanish:"A distancia"
		Simplified_Chinese:"远战"
		Portuguese:"Ataque a distancia"
	}
	"Siege":{
		Italian:"d'assedio" //Unità d'assedio
		Russian:"Осадный"
		French:"Siège"
		Romanian:"Dispozitiv de asediu"
		German:"Belagerungsmaschiene"
		Dutch:"Belegering"
		Spanish:"Asedio"
		Simplified_Chinese:"攻城"
		Portuguese:"Cerco"
	}
	"Mounted":{
		Italian:"a cavallo" //Unità a cavallo
		Russian:"Конный"
		French:"Montée"
		Romanian:"Luptător călare"
		German:"Beritten"
		Dutch:"Bereden"
		Spanish:"Montado"
		Simplified_Chinese:"骑兵"
		Portuguese:"Montado(a)"
	}
	"Scout":{
		Italian:"d'esplorazione" //Unità d'esplorazione
		Russian:"Разведчик"
		French:"Éclaireur"
		Romanian:"Cercetaș"
		German:"Kundschafter"
		Dutch:"Verkening"
		Spanish:"Explorador"
		Simplified_Chinese:"侦察"
		Portuguese:"Explorador"
	}
	"City":{
		Italian:"Città"
		Russian:"Город"
		French:"Ville"
		Romanian:"Oraș"
		German:"Stadt"
		Dutch:"Stad"
		Spanish:"Ciudad"
		Simplified_Chinese:"城市"
		Portuguese:"Cidade"
	}
	
	
	// Unit uniques
	"Can build improvements on tiles":{
		Italian:"Può costruire miglioramenti sulle caselle"
		Russian:"Может создавать улучшения на клетках"
		French:"Peut construire des améliorations sur les cases"
		Romanian:"Poate construi îmbunătățiri pe celule"
		German:"Kann Verbesserungen auf Feldern bauen"
		Dutch:"Kan verbeteringen op velden bouwen"
		Spanish:"Puede construir mejoras en casillas"
		Simplified_Chinese:"可以在地块上进行改良吗"
		Portuguese:"Pode construir melhorias em terrenos"
	}
	"Founds a new city":{
		Italian:"Può fondare una nuova città"
		Russian:"Основывает новый город"
		French:"Fonder une nouvelle ville"
		Romanian:"Fondează un oraș nou"
		German:"Gründet eine neue Stadt"
		Dutch:"Sticht een nieuwe stad"
		Spanish:"Funda una nueva ciudad"
		Simplified_Chinese:"建立一座新城"
		Portuguese:"Funda uma nova cidade"
	}
	"Ignores terrain cost":{
		Italian:"Ignora i costi di movimento su terreno"
		Russian:"Игнорирует стоимость местности"
		French:"Ignore le coût du terrain"
		Romanian:"Ignoră costul terenului"
		German:"Ignoriert Geländekosten"
		Dutch:"Negeert terreinskosten"
		Spanish:"Ignora el coste del terreno"
		Simplified_Chinese:"无视地形消耗"
		Portuguese:"Ignora custo de movimento em terrennos díficeis"
	}
	"No defensive terrain bonus":{
		Italian:"Nessun bonus difensivo su terreno"
		Russian:"Нет бонуса защиты от ландшафта"
		French:"Aucun bonus de terrain défensif"
		Romanian:"Niciun bonus defensiv de teren"
		German:"Kein geländeabhängiger Verteidigungsbonus"
		Dutch:"Geen defensiefe terreinsbonussen"
		Spanish:"Sin bonus de defensa de terreno"
		Simplified_Chinese:"无地形防御奖励"
		Portuguese:"Nenhum bonus de defesa do terreno"
	}
	"Rough terrain penalty":{
		Italian:"Penalità su terreno accidentato"
		Russian:"Штраф грубой местности"
		French:"Pénalité de terrain difficile"
		Romanian:"Penalizare pentru teren accidentat"
		German:"Im Nachteil auf rauem Gelände"
		Dutch:"Nadeel in ruig terrein"
		Spanish:"Penalización en terreno escabroso"
		Simplified_Chinese:"越野惩罚"
		Portuguese:"Penalidade de terreno díficil"
	}
	"Bonus vs [unitType]":{
		Italian:"Bonus contro unità [unitType]" // es. Bonus contro unità da tiro
		Russian:"Бонус против [unitType]"
		French:"Bonus contre [unitType]"
		Romanian:"Bonus contra [unitType]"
		German:"Im Vorteil gegen [unitType]" // Gender sensitive --> not necessary as we talk about "types" not specific units
		Dutch:"Voordeel tegen [unitType]"
		Spanish:"Bonus contra [unitType]"
		Simplified_Chinese:"奖励 vs [unitType]"
		Portuguese:"Bonus contra [unitType]"
	}
	"Penalty vs [unitType]":{
		Italian:"Malus contro unità [unitType]"
		Russian:"Штраф против [unitType]"
		French:"Pénalité contre [unitType]"
		Romanian:"Penalizare contra [unitType]"
		German:"Im Nachteil gegen [unitType]" // Gender sensitive --> not necessary as we talk about "types" not specific units
		Dutch:"Nadeel tegen [unitType]"
		Spanish:"Penalización contra [unitType]"
		Simplified_Chinese:"不利 vs [unitType]"
		Portuguese:"Penalização contra [unitType]"
	}
	"Must set up to ranged attack":{
		Italian:"Deve allestirsi per attaccare a distanza"
		Russian:"Необходимо подготовится к дальнобойной атаке"
		French:"Doit être installé pour attaquer à distance"
		Romanian:"Trebuie să fie montat pentru a putea ataca"
		German:"Muss aufgestellt werden um Fernattacken auszuführen"
		Dutch:"Moet opstellen voordat er een aanval op afstand kan worden gemaakt"
		Spanish:"Debe montarse para atacar a distancia"
		Simplified_Chinese:"必须架设才能远程攻击"
		Portuguese:"Prescisa de preparação para atacar a distancia"
	}
	"Can move after attacking":{
		Italian:"Può muoversi dopo aver attaccato"
		Russian:"Может двигаться после атаки"
		French:"Peut se déplacer après avoir attaqué"
		Romanian:"Poate să se deplaseze după ce a atacat"
		German:"Kann sich nach dem Angriff bewegen"
		Dutch:"Kan zich verplaatsen na het aanvallen"
		Spanish:"Puede mover después de atacar"
		Simplified_Chinese:"攻击后可移动"
		Portuguese:"Pode se mover após atacar"
	}
	"Limited Visibility":{
		Italian:"Visibilità limitata"
		Russian:"Ограниченная видимость"
		French:"Visibilité réduite"
		Romanian:"Vizibilitate redusă"
		German:"Begrenzte Sichtweite"
		Dutch:"Gelimiteerd zicht"
		Spanish:"Visibilidad limitada"
		Simplified_Chinese:"有限的能见度"
		Portuguese:"Visibilidade limitada"
	}
	
	// Old Great Person translations (for reference only)
	"Can start an 8-turn golden age or construct a Landmark (+6 Culture)":{
		Italian:"Può iniziare un'Età dell'Oro di 8 turni o costruire un Gran Monumento (+6 Cultura)"
		Russian:"Может начать золотой век на 8 ходов или построить памятник (+6 культура)"
		French:"Peut commencer un âge d'or de 8 tours ou construire un monument (+6 Culture)"
		Romanian:"Poate începe o nouă epocă de aur sau construi un monument (Cultura + 6)"
		German:"Kann ein goldenes Zeitalter mit 8 Umdrehungen beginnen oder ein Wahrzeichen erstellen (+6 Kultur)"// German translation not sure
		Dutch:"Kan een gouden periode van acht beurten starten of een oriëntatiepunt bouwen (+6 Cultuur)"// Dutch translation not sure
		Spanish:"Puede comenzar una Edad de Oro de 8 turnos o construir un Edificio Emblemático (+6 cultura)"
		Portuguese:"Pode iniciar uma idade de ouro de 8 voltas ou construir um marco (+6 Cultura)"
		Simplified_Chinese:"可以开始8转黄金时代或建立一个地标（+6文化）"
	}
	"Can discover a technology, or construct an Academy (+4 Science)" :{
		Italian:"Può scoprire una tecnologia o costruire un'Accademia (+4 Scienza)"
		Russian:"Может открыть технологию или построить Академию (+4 наука)"
		French:"Peut découvrir une technologie, ou construire une Académie (+4 science)"
		Romanian:"Poate să descopere o tehnologie sau să construiască o Academie (știință +4)"
		German:"Kann eine Technologie entdecken, oder eine Akademie (+4 Erforschung) bauen"
		Dutch:"Kan een technologie ontdekken, of een Academie (+4wetenschap) bouwen"
		Spanish:"Puede descubrir una tecnología o construir una Academia (+4 ciencia)"
		Portuguese:"Pode descobrir uma tecnologia ou construir uma academia (+4 Ciência)"
		Simplified_Chinese:"可以发现技术，或建立一个学院（+4科学）"
	}
	"Can undertake a trade mission, giving a large sum of gold, or construct a Customs House (+4 Gold)":{
		Italian:"Può intraprendere una missione commerciale, dare una grande somma di oro, o costruire una Dogana (+4 Oro)"
		Russian:"Может предпринять торговую миссию, дать большую сумму золота или построить Таможенную палату (+4 золота)"
		French:"Peut entreprendre une mission commerciale, donner une grosse somme d'or, ou construire une maison de douane (+4 pièces d'or)"
		Romanian:"Poate să întreprindă o misiune comercială, să dea o sumă mare de aur sau să construiască o casă vamală (+4 de aur)"
		German:"Kann eine Handelsmission unternehmen, viel Gold geben oder ein Zollamt (+4 Gold) bauen"
		Dutch:"Kan een handelsmissie ondergaan, levert veel goud op, of bouwt een Douanekantoor (+4 goud) bouwen"
		Portuguese:"Pode realizar uma missão comercial, dando uma grande soma de ouro, ou construir uma Alfândega (+4 de Ouro)"
		Spanish:"Puede emprender una misión de comercio que proporciona una gran suma de oro, o construir una Aduana (+4 oro)"
		Simplified_Chinese:"可以承担贸易任务，提供大笔黄金，或建造海关大楼（+4金）"
	}
	"Can speed up construction of a wonder, or construct a Manufactory (+4 Production)":{
		Italian:"Può velocizzare la costruzione di una meraviglia, o costruire una Manifattura (+4 Produzione)"
		Russian:"Может ускорить строительство чуда или построить Завод (+4 производства)"
		French:"Peut accélérer la construction d'une merveille, ou construire une manufacture (+4 production)"
		Romanian:"Poate accelera construcția unei minune sau poate construi o fabrică (+4 producție)"
		German:"Kann die Bauzeit eines Wunders verkürzen oder eine Fabrik (+4 Produktion) bauen"
		Dutch:"Kan de produtie van een wonder versnellen, of kan een Fabriek (+4 productie) bouwen"
		Spanish:"Puede acelerar la construción de una Maravilla o construir una Fábrica (+4 producción)"
		Portuguese:"Pode acelerar a construção de uma maravilha ou construir um Manufactory (+4 de Produção)"
		Simplified_Chinese:"可以加快奇迹的建设，或建造一个工厂（+4生产）"
	}
	
	"May create improvements on water resources":{
		Spanish:"Puede crear mejoras en recursos acuaticos"
		Italian:"Può costruire miglioramenti sulle risorse acquatiche"
		French:"Peut créer des améliorations de ressources maritimes"
		Romanian:"Poate crea îmbunătățiri pe resurse acvatice"
		Simplified_Chinese:"可以改善水资源吗"
		Portuguese:"Pode criar melhorias em recursos aquáticos"
		German:"Kann Verbesserungen auf Wasserfeldern bauen"
		Russian:"Может создать улучшения на водных ресурсах"
	}
	
	"Create [improvementName]":{ // for unit action button - also used for "create fishing boats" and "create oil well"
		Italian:"Costruisci [improvementName]"
		Romanian:"Crează [improvementName]"
		Spanish:"Crear [improvmentName]"
		Simplified_Chinese:"创建 [improvementName]"
		German:"[improvementName] anlegen"
		French:"Créer [improvementName]"
		Russian:"Создайте [improvementName]"
		Portuguese:"Crio [improvementName]"
	}
	
	"Can start an 8-turn golden age":{
		Romanian:"Poate începe o eră de aur de 8 runde"
		Spanish:"Comienza una edad dorada por 8 turnos"
		Italian:"Può avviare un'Età dell'Oro di 8 turni"
		French:"Peut commencer un âge d'or de 8 tours"
		Simplified_Chinese:"可以开始8回合黄金时代"
		Portuguese:"Pode criar uma Idade Dourada de 8 turnos"
		German:"Kann ein Goldenes Zeitalter über 8 Runden starten" //I chose to transl. as if Golden Age is a proper name
		Russian:"Может начать золотой век с 8 поворотами"
	}
	"Start Golden Age":{
		Italian:"Avvia un'Età dell'Oro"
		Romanian:"Începe epoca de aur"
		Spanish:"Empezar Edad Dorada"
		Simplified_Chinese:"开始8回合黄金时代"
		German:"Starte Goldenes Zeitalter" //I chose to transl. as if Golden Age is a proper name
		French:"Commencer un âge d'Or"
		Russian:"Начать золотой век"
		Portuguese:"Comece a Idade de Ouro"
	}

	// for unit action button
	"Can build improvement: Landmark":{
		Spanish:"Puede construir mejora: Edificio Emblematico"
		Italian:"Può costruire il miglioramento: Gran Monumento"
		French:"Peut construire l'amélioration suivante: Monument culturel"
		Romanian:"Poate construi îmbunătățire: Reper"
		Simplified_Chinese:"可以建设改良设施:里程碑"
		Russian:"Можно построить улучшение: ориентир"
		Portuguese:"Pode construir melhoria: ponto de refêrencia"
		German:"Kann Verbesserung errichten: Sehenswürdigkeit"
	}
	"Can discover a technology":{
		Spanish:"Puede descubrir una tecnologia"
		Italian:"Può scoprire una tecnologia"
		French:"Peut découvrir une technologie"
		Romanian:"Poate descoperi o tehnologie"
		Simplified_Chinese:"可以发现一个科技"
		Portuguese:"Pode descobrir uma tecnologia"
		German:"Kann eine Technologie entdecken"
		Russian:"Может открыть для себя технологию"
	}
	"Discover Technology":{
		Romanian:"Descoperă tehnologie"
		Spanish:"Descubrir Tecnologia"
		Simplified_Chinese:"发现科技"
		Italian:"Scopri tecnologia"
		German:"Entdecke Technologie"
		Portuguese:"Descubra a tecnologia"
		Russian:"Откройте для себя технологию"
		French:"Découvrir une technologie"
	}

	// for unit action button
	"Can build improvement: Academy":{
		Spanish:"Puede construir mejora: Academia"
		Italian:"Può costruire il miglioramento: Accademia"
		French:"Peut construire l'amélioration suivante: Académie"
		Romanian:"Poate construi îmbunătățire: Academie"
		Simplified_Chinese:"可以建设改良设施:学会"
		Portuguese:"Pode construir melhoria: Academia"
		German:"Kann Verbesserung errichten: Akademie"
		Russian:"Можно построить улучшение: Академия"
	}
	"Can undertake a trade mission, giving a large sum of gold":{
		Spanish:"Puede tomar una mision de comercio, generando una gran suma de Oro"
		Italian:"Può compiere missioni commerciali, donando grandi quantità di Oro"
		French:"Peut entreprendre une mission commerciale qui donne une large somme en or"
		Romanian:"Poate iniția o misiune comercială, oferind o sumă considerabilă de aur"
		Simplified_Chinese:"可以承担贸易任务,赚一大笔钱"
		Portuguese:"Pode entrar em uma missão comercial, dando grande quantidades de ouro"
		German:"Kann eine Handelsmission durchführen, die viel Gold einbringt"
		Russian:"Pode realizar uma missão comercial, dando uma grande soma de ouro"
	}
	"Conduct Trade Mission":{
		Italian:"Conduci missione commerciale"
		Romanian:"Dirijează misiunea comercială"
		Spanish:"Tomar mision De Comercio"
		Simplified_Chinese:"承担贸易任务"
		German:"Handelsmission durchführen"
		French:"Faire une mission commerciale"
		Portuguese:"Realizar missão comercial"
		Russian:"Провести торговую миссию"
	} 

	// for unit action button
	"Your trade mission has earned you [goldGained] gold!":{
		Italian:"La tua missione commerciale ti ha fruttato [goldGained] Oro!"//Smashfanful, you translated it wrong
		Romanian:"Misuiunea comercială ți-a adus [goldGained] aur!"
		Spanish:"¡La mision de comercio ha generado [goldGained] de oro!"
		Simplified_Chinese:"您承担贸易任务已经赚了 [goldGained] 钱"
		Portuguese:"Sua missão comercial ganhou para voçê [goldGained] ouro!"
		German:"Die Handelsmission hat [goldGained] Gold eingebracht!"
		French:"Votre mission commerciale vous a rapporté [goldGained] ors"
		Russian:"Ваша торговая миссия принесла вам [goldGained] золота!"
	}
	"Can build improvement: Customs House":{
		Spanish:"Puede construir mejora: Aduana"
		Italian:"Può costruire il miglioramento: Dogana"
		French:"Peut construire l'amélioration suivante: Douanes"
		Romanian:"Poate construi îmbunătățire: Punct vamal"
		Simplified_Chinese:"可以建海关"
		Portuguese:"Pode criar melhoria: Alfândega"
		Russian:"Можно построить улучшение: таможня"
		German:"Kann Verbesserung errichten: Zollhaus"
	}
	"Can speed up construction of a Wonder":{
		Spanish:"Puede acelerar la construccion de una maravilla"
		Italian:"Può accelerare la costruzione di una Meraviglia"
		French:"Peut accélérer la construction d'une Merveille"
		Romanian:"Poate accelera construirea unei minuni"
		Simplified_Chinese:"可以加速建设一个奇迹"
		Portuguese:"Pode acelerar a construção de uma maravilha"
		German:"Kann die Produktion eines Wunders beschleunigen"
		Russian:"Может ускорить строительство чудо"
	}
	"Hurry Wonder":{
		Italian:"Accellera Meraviglia"
		Romanian:"Grăbește minune"
		Spanish:"Acelerar Maravilla"
		Simplified_Chinese:"加速奇迹建造"
		German:"Wunder beschleunigen"
		French:"Accélérer la construction"
		Russian:"Спешите, чудо"
		Portuguese:"Apresse-se Maravilha"
	} 

	// for unit action button
	"Can build improvement: Manufactory":{
		Italian:"Può costruire il miglioramento: Manifattura"
		French:"Peut construire l'amélioration suivante: Manufacture"
		Romanian:"Poate construi îmbunătățire: fabrică"
   		Simplified_Chinese:"能否建立改进:制造厂"
		Portuguese:"Pode construir melhoria: Fábrica"
		German:"Kann Verbesserung errichten: Manufaktur"
		Russian:"Можно построить улучшение: мануфактура"
		Spanish:"Se puede construir mejora: Manufactura"
	}
	
	"Cannot enter ocean tiles":{
		Spanish:"No puede entrar al oceanó"
		Italian:"Non può entrare nelle caselle oceaniche"
		French:"Ne peut pas aller sur les tuiles océan"
		Romanian:"Nu poate accesa celule ocean"
		Simplified_Chinese:"不能进入海洋"
		Portuguese:"Não pode entrar o terreno 'oceano' "
		German:"Ozeanfelder können nicht befahren werden"
		Russian:"Не может войти в океанские плитки"
	}
	"Cannot enter ocean tiles until Astronomy":{
		Spanish:"No puede entrar al oceanó hasta investigar astronomia"
		Italian:"Può entrare nell'oceano solo dopo aver scoperto l'Astronomia"
		French:"Ne peut pas aller sur les tuiles océan avant la découverte de l'Astronomie"
		Romanian:"Nu poate accesa celule ocean înainte de descoperirea Astronomiei"
		Simplified_Chinese:"不能进入海洋直到掌握天文学"
		Portuguese:"Não pode entrar o terreno 'oceano' até a pesquisa Astronomia" // if you want you can take away the 'a pesquisa'
		German:"Ozeanfelder können nicht befahren werden bis Astronomie erforscht ist"
		Russian:"Не может войти в океанские плитки до Астрономии"
	}
	"+1 Visibility Range":{
		Spanish:"+1 Al Rango de Visibilidad"
		Italian:"+1 raggio di Visione"
		French:"+1 à la Portée de Vision"
		Romanian:"+1 Rază vizuală"
		Simplified_Chinese:"+1 可见范围"
		Portuguese:"+1 de alcançe ao campo de visão"
		German:"+1 Sichtweite"
		Russian:"+1 Диапазон видимости"
	}
	"Double movement in coast":{
		Spanish:"Doble movimiento en costas"
		Italian:"Doppio movimento sulla costa"
		French:"Double mouvement le long des côtes"
		Romanian:"Deplasare dublă pe țărm"
		Simplified_Chinese:"在海岸双倍移动力"
		Portuguese:"Movimento em dobro nas costas"
		German:"Doppelte Bewegungsgeschwindigkeit an der Küste"
		Russian:"Двойное движение на побережье"
	}
	"Indirect Fire":{
		Spanish:"Fuego Indirecto (Puede disparar sobre colinas y bosques)"
		Italian:"Fuoco indiretto (l'unità può sparare oltre le foreste o le colline)"
		French:"Tir indirect"
		Romanian:"Tir cu boltă"
		Simplified_Chinese:"间接射击"
		Portuguese:"Fogo indireto"
		German:"Indirekter Beschuss"
		Russian:"Косвенный огонь"
	} // units can fire over forests/hills
	
	
	// Policy picker screen
	"You have entered the [newEra] era!":{
		Italian:"Sei entrato in una nuova era, l'[newEra]!" //[newEra] not translated in Italian
		Russian:"Вы вошли в эпоху [newEra]!"
		French:"Vous êtes entré dans l'ère [newEra]!"
		Romanian:"Ai intrat în epoca [newEra]!"
		Dutch:"Jij bent in het/de [newEra] aangekomen!" // depends on what era it is 
		Spanish:"¡Has entrado en la [newEra]!"
		Simplified_Chinese:"您已经进入了 [newEra]"
		Portuguese:"Voçê entrou na [newEra]!"
		German:"Zeitalter [newEra] ist eingeläutet!"
	}
	"[policyBranch] policy branch unlocked!":{
		Italian:"Ramo sociale [policyBranch] sbloccato!"
		Russian:"Ветвь общественных институтов [policyBranch] разблокирована!"
		French:"Doctrine [policyBranch] déverrouillée!"
		Romanian:"Ramura [policyBranch] deblocată!"
		Dutch:" Het/De [policyBranch] beleid is ontgrendeld!" // depends on what brach it is
		Spanish:"¡Rama política [policyBranch] desbloqueada!"
		Simplified_Chinese:"[policyBranch] 政策分支解锁!"
		Portuguese:"[policyBranch] foi desbloqueado(a)"
		German:"[policyBranch] Grundsatzzweig wurde freigeschaltet"
	} // EG Rationalism policy branch unlocked!
	
	// Trade	
	"Trade":{	
		Italian:"Negozia"
		Russian:"Торговля"
		French:"Échanges"
		Romanian:"Comerț"
		Spanish:"Comerciar"
		Simplified_Chinese:"贸易"
		Portuguese:"Comércio"
		German:"Handel"
	}
	"Offer trade":{	
		Italian:"Offerta commerciale"
		Russian:"Предложить обмен"
		French:"Proposer un échange"
		Romanian:"Ofertă comercială"
		Spanish:"Ofrecer intercambio"
		Simplified_Chinese:"提供贸易"
		Portuguese:"Oferecer uma troca comercial" // can get rid of 'comercial' if you so wish
		German:"Handel anbieten"
	}
	"What do you have in mind?":{	
		Italian:"Cos'hai in mente?"
		Russian:"Что вы об этом думаете?"
		French:"À quoi pensez-vous?"
		Romanian:"La ce te gândești?"
		Spanish:"¿Qué tienes en mente?"
		Simplified_Chinese:"你有什么想法?"
		Portuguese:"O que está pensando?"
		German:"Was schwebt Ihnen vor?"
	}
	"Our items":{	
		Italian:"I nostri articoli"
		Russian:"Наши товары"
		French:"Nos articles"
		Romanian:"Articolele noastre"
		Spanish:"Nuestros ítems"
		Simplified_Chinese:"我们的物品"
		Portuguese:"Nossos itens/recursos"
		German:"Unsere Gegenstände"
	}
	"Our trade offer":{	
		Italian:"La nostra offerta\n  commerciale"
		Russian:"Наше предложение\n  обмена"
		French:"Notre offre d'échange"
		Romanian:"Oferta noastră"
		Spanish:"Nuestra oferta"
		Simplified_Chinese:"我们的贸易提供"
		Portuguese:"Nossa oferta"
		German:"Unser Handelsangebot"
	}
	"[otherCiv]'s trade offer":{
		Italian:"Offerta \n di [otherCiv]"
		Russian:"Предложение обмена \n цивилизации [otherCiv]"
		French:"L'offre d'échange de [otherCiv]"
		Romanian:"Ofertă de schimb a [otherCiv]"
		Spanish:"Oferta de [otherCiv]"
		Simplified_Chinese:"[otherCiv] 的贸易提供"
		Portuguese:"Oferta de [otherCiv]"
		German:"[otherCiv]s Handelsangebot"
	}
	"[otherCiv]'s items":{	
		Italian:"Gli articoli di [otherCiv]"
		Russian:"Товары цивилизации [otherCiv]"
		French:"Les articles de [otherCiv]"
		Romanian:"Articolele de la [otherCiv]"
		Spanish:"Ítems de [otherCiv]"
		Simplified_Chinese:"[otherCiv] 的物品"
		Portuguese:"Itens de [otherCiv]"
		German:"[otherCiv]s Gegenstände"
	}
	"Pleasure doing business with you!":{
		Italian:"È un piacere fare affari con te!"
		Russian:"С вами приятно иметь дело!"
		French:"C'est un plaisir de faire des affaires avec vous!"
		Romanian:"Este o plăcere să facem afaceri împreună!"
		Spanish:"¡Un placer hacer negocios contigo!"
		Simplified_Chinese:"很高兴和您做生意!"
		Portuguese:"É um prazer fazer negócios com voçê" // can remove 'É um prazer' as it translates to 'it is as pleasure'
		German:"Angenehm mit Ihnen Geschäfte zu machen!"
	}
	"I think not.":{	
		Italian:"Non ci penso proprio!"
		Russian:"Думаю, нет."
		French:"Je ne crois pas."
		Romanian:"Nu cred."
		Spanish:"Creo que no."
		Simplified_Chinese:"我认为不是."
		Portuguese:"Eu acho que não"
		German:"Lieber nicht."
	}
	"That is acceptable.":{	
		Italian:"È accettabile."
		Russian:"Это приемлемо."
		French:"C'est acceptable."
		Romanian:"E acceptabil."
		Spanish:"Es aceptable"
		Simplified_Chinese:"这是可以接受的."
		Portuguese:"Isso é aceitavel"
		German:"Das ist akzeptabel."
	}
	"Accept":{	
		Italian:"Accetta"
		Russian:"Принять"
		French:"Accepter"
		Romanian:"Acceptă"
		Spanish:"Aceptar"
		Simplified_Chinese:"同意"
		Portuguese:"Aceitar"
		German:"Annehmen"
	}
	
	"There's nothing on the table":{
		Italian:"Non c'è niente da trattare"
		Russian:"Вы ничего не предложили" //Don't know how to properly translate this one, but i think this will do okay
		French:"Il n'y a rien a échangé" //if it's in case of empty trade it's accurate
		Romanian:"Nu e nimic pe masă"
		Spanish:"¿Estas de broma?"
		Simplified_Chinese:"桌子上什么也没用"
		Portuguese:"Não ha nada a mesa"
		German:"Der Verhandlungstisch ist leer"
	}

	
	"Peace treaty":{
		Italian:"Trattato di pace"
		Russian:"Мирный договор"
		French:"Traité de paix"
		Romanian:"Tratat de pace"
		Spanish:"Tratado de paz"
		Simplified_Chinese:"和平条约"
		Portuguese:"Tratado de paz"
		German:"Friedensabkommen"
	}
	"Gold per turn":{
		Italian:"Oro per turno"
		Russian:"Золота за ход"
		French:"Or par tour"
		Romanian:"Aur per rundă"
		Spanish:"Oro por turno"
		Simplified_Chinese:"黄金每轮"
		Portuguese:"Ouro por turno"
		German:"Gold pro Runde"
	}

	"Cities":{ //You misses this translation, said Smashfanful
		Italian:"Città"
		Romanian:"Orase"
		Spanish:"Ciudades"
		Simplified_Chinese:"城市"
		German:"Städte"
		Dutch:"Cities"
		French:"Villes"
		Portuguese:"Cidades"
		Russian:"Города"
	}

	"Technologies":{ //You misses this translation, said Smashfanful
		Italian:"Tecnologie"
		French:"Technologies"
	}

	"Declarations of war":{ //You misses this translation, said Smashfanful
		Italian:"Dichiarazione di guerra"
		French:"Déclarations de guerre"
	}
	"Luxury resources":{
		Italian:"Risorse di lusso" //You misses this translation, said Smashfanful
		French:"Ressources de luxes"
	}
	"Strategic resources":{
		Italian:"Risorse strategiche" //You misses this translation, said Smashfanful
		French:"Ressources stratégiques"
	}

	// Civilisations and uniques
	"replaces":{// As in "Camel Archer replaces Knight", "Krepost replaces Barracks"
		Italian:"sostituisce"
		Romanian:"înlocuiește"
		Spanish:"Remplaza"
		Simplified_Chinese:"替代"
		German:"ersetzt"
		French:"remplace"
		Portuguese:"substitui"
		Russian:"заменяет"
	}
	
	"[resourceName] not required":{
		Italian:"Risorsa [resourceName] non richiesta"
	}
	
	"National ability":{ // the unique ability that each nation has
		Italian:"Abilità della civiltà"
		Romanian:"Abilitate a națiunii"
		Spanish:"Bonus de nacion"
		German:"Nationalfähigkeit"
		French:"Capacité de la civilisation"
		Portuguese:"Habilidade nacional"
		Russian:"Национальная способность"
		Simplified_Chinese:"国家能力"
	}
	
	"Babylon":{	
		Italian:"Babilonia"
		Russian:"Вавилон"
		French:"Babylone"
		Romanian:"Babilonia"
		Spanish:"Babilonia"
		Simplified_Chinese:"巴比伦"
		Portuguese:"Babilonia"
		German:"Babylonien"
	}
	"Receive free Great Scientist when you discover Writing, Earn Great Scientists 50% faster":{
		Italian:"Ricevi un Grande Scienziato gratuito quando scopri la Scrittura, e ricevi i Grandi scenziati il 50% più in fretta"
		Romanian:"La descoperirea abilității Scriere primești un Mare om de știință gratuit, următorii fiind obținuți cu 50% mai repede"
		German:"Ein kostenloser Großer Wissenschaftler erscheint, wenn Schrift erforscht wurde; Große Wissenschaftler erscheinen 50% häufiger"
		French:"Gagner un scientifique illustre lorsque Ecriture est dévouvert, les scientifiques illustres apparaissent 50% plus vite"
		Portuguese:"Receba gratuitamente o Grande Cientista quando você descobrir Escrevendo, Ganhe Grandes Cientistas 50% mais rápido"
		Russian:"Получите бесплатно великого ученого, когда откроете для себя написание, заработайте великих ученых на 50% быстрее"
		Simplified_Chinese:"当你发现写作，获得免费的伟大科学家，获得50％的速度获得伟大的科学家"
		Spanish:"Reciba un Gran Científico gratis cuando descubra Escribir, Gane Grandes Científicos 50% más rápido"
	}
	
	"Greece":{	
		Italian:"Grecia"
		Russian:"Греция"
		French:"Grèce"
		Romanian:"Grecia"
		Spanish:"Grecia"
		Simplified_Chinese:"希腊"
		Portuguese:"Grécia"
		German:"Griechenland"
	}
	"China":{	
		Italian:"Cina"
		Russian:"Китай"
		French:"Chine"
		Romanian:"China"
		Spanish:"China"
		Simplified_Chinese:"中华"
		Portuguese:"China"
		German:"China"
	}
	"Great general provides double combat bonus, and spawns 50% faster":{
		Italian:"I Grandi Generali concedono nascono il 50% più in fretta e il loro bonus è raddoppiato"
		Romanian:"Marele general oferă bonus de luptă dublu și se crează cu 50% mai repede"
		Simplified_Chinese:"大军事家提供双倍战斗加成，出生速率+50%"
		German:"Ein Großer General gibt den doppelten Kampfbonus und erscheint 50% häufiger"
		French:"Le général illustre donne deux fois plus de bonus de combat, et apparait 50% plus vite"
		Portuguese:"Grande general fornece bônus de combate duplo e gera 50% mais rápido"
		Russian:"Великий полководец дает двойной боевой бонус и появляется на 50% быстрее"
		Spanish:"El gran general proporciona bonificación de combate doble y genera un 50% más rápido."
	}
	
	"Egypt":{	
		Italian:"Egitto"
		Russian:"Египет"
		French:"Égypte"
		Romanian:"Egipt"
		Spanish:"Egipto"
		Simplified_Chinese:"埃及"
		Portuguese:"Egito"
		German:"Ägypten"
	}
	"+20% production towards Wonder construction":{
		Italian:"+20% Produzione per la costruzione di Meraviglie"
		German:"20% erhöhte Produktion beim Errichten von Wundern"
		French:"+20% vitesse de construction des merveilles"
		Spanish:"+ 20% de producción hacia la construcción de maravillas."
		Romanian:"+ 20% producție spre construcția de mirare"
		Portuguese:"+ 20% de produção para construção de maravilhas"
		Russian:"+20% производства на строительство чудес"
		Simplified_Chinese:"+ 20％的产量用于奇迹建设"
	}
	
	"England":{	
		Italian:"Inghilterra"
		Russian:"Англия"
		French:"Angleterre"
		Romanian:"Anglia"
		Spanish:"Inglaterra"
		Simplified_Chinese:"英格兰"
		Portuguese:"Inglaterra"
		German:"England"
	}
	"+2 movement for all naval units":{
		Italian:"+2 movimento per tutte le unità navali"
		Romanian:"+2 deplasare pentru toate unitățile navale"
		Spanish:"+2 de movimiento a las unidades navales"
		Simplified_Chinese:"所有有海军+2行动力"
		German:"+2 Bewegung für alle Marineeinheiten"
		French:"+2 mouvements pour les unités navales"
		Portuguese:"+2 movimento para todas as unidades navais"
		Russian:"+2 движение для всех военно-морских подразделений"
	}
	
	"France":{	
		Italian:"Francia"
		Russian:"Франция"
		French:"France"
		Romanian:"Franța"
		Spanish:"Francia"
		Simplified_Chinese:"法兰西"
		Portuguese:"França"
		German:"Frankreich"
	}
	"+2 Culture per turn from cities before discovering Steam Power":{
		Italian:"+2 Cultura al turno dalle città prima di scoprire l'Energia a Vapore"
		German:"+2 Kultur pro Runde von Städten (bevor Dampfkraft erforscht wurde)"
		French:"+2 culture par tour et par villes jusqu'à la découverte de la machine à vapeur"
		Spanish:"+2 Cultura por turno desde las ciudades antes de descubrir la Energía de Vapor."
		Romanian:"+2 Cultură pe turn de la orașe înainte de a descoperi puterea de abur"
		Portuguese:"+2 Cultura por turno das cidades antes de descobrir o poder do vapor"
		Russian:"+2 Культура за ход из городов, прежде чем открыть для себя силу пара"
		Simplified_Chinese:"在发现蒸汽动力之前，每个城市的文化+2"
	}
	
	"Russia":{
		Italian:"Russia"
		Romanian:"Rusia"
		Spanish:"Rusia"
		Simplified_Chinese:"俄罗斯"
		German:"Russland"
		French:"Russie"
		Portuguese:"Rússia"
		Russian:"Россия"
	}
	"Strategic Resources provide +1 Production, and Horses, Iron and Uranium Resources provide double quantity":{
		Italian:"+1 Produzione dalle Risorse, e doppia quantità fornita da Cavalli, Ferro e Uranio"
		Romanian:"Resursele strategice oferă +1 Producție, resursele Cai, Fier și Uraniu oferind cantitate dublă"
		Spanish:"Los recursos estrategicos proporcionan +1 de produccion y los caballos, uranio y hierro proporcionan 4 envez de 2 recursos"
		Simplified_Chinese:"所有战略资源+1生产力, 并且马 铁和铀 提供双份"
		German:"Strategische Ressourcen geben +1 Produktion und Pferde, Eisen und Uran Ressourcen geben die doppelte Menge"
		French:"Les ressources stratégiques donnent +1 production, et les quantités de chevaux, fer et uranium sont doublés"
		Portuguese:"Recursos Estratégicos fornecem Produção de +1, e Cavalos, Ferro e Recursos de Urânio fornecem quantidade dupla"
		Russian:"Стратегические ресурсы дают +1 к добыче, а ресурсы для лошадей, железа и урана дают двойное количество"
	}
	
	"Rome":{
		Italian:"Roma"
		Romanian:"Roma"
		Spanish:"Roma"
		Simplified_Chinese:"罗马"
		German:"Rom"
		French:"Rome"
		Portuguese:"Roma"
		Russian:"Рим"
	}
	"+25% Production towards any buildings that already exist in the Capital":{
		Italian:"+25% Produzione per gli edifici già esistenti nella Capitale"
		Romanian:"+25% Producție pentru toate clădirile deja existente în capitală"
		Spanish:"+25% De producion a las construciones que ya existan en la capital "
		German:"+25% Produktion für alle Gebäude die bereits in der Hauptstadt existieren"
		French:"+25% de production pour tous les batiments déjà construits dans la capitale"
		Portuguese:"+ 25% Produção para quaisquer edifícios que já existam na Capital"
		Russian:"+ 25% к любым зданиям, которые уже существуют в столице"
		Simplified_Chinese:"对于首都已经存在的任何建筑物，产量增加25％"
	}
	
	"Arabia":{
		Italian:"Arabia"
		Romanian:"Arabia"
		Spanish:"Arabia"
		Simplified_Chinese:"阿拉伯"
		German:"Arabien"
		French:"Arabie"
		Portuguese:"Arabia"
		Russian:"Аравия"
		Dutch:"Saudi"
	}
	
	
	"America":{
		Italian:"Stati Uniti"
		Romanian:"Statele Unite"
		Spanish:"Estados Unidos"
		Simplified_Chinese:"美国"
		German:"Amerika"
		French:"Etats-Unis"
		Portuguese:"América"
		Russian:"Америка"
	}
	"All land military units have +1 sight, 50% discount when purchasing tiles":{
		Italian:"+1 Visione per le unità militari terrestri, e -50% costi in Oro quando acquisti una casella"
		Romanian:"Toate unitățile militare terestre au raza vizuală +1, 50% reducere la cumpărarea celulelor"
		Spanish:"Todas las unidades militares de tierra obtienen +1 de vision, 50% de descuento al comprar terrenos"
		Simplified_Chinese:"所有陆军 +1 视野, 购买地块打五折"
		German:"Alle militärischen Landeinheiten haben +1 Sicht; 50% niedrigerer Preis beim Kauf von Feldern"
		French:"Toutes les unités terrestres ont +1 porté de vision, les cases coutent 50% de leurs prix à l'achat"
		Portuguese:"Todas as unidades militares terrestres têm uma vista, 50% de desconto na compra de telhas"
		Russian:"Все наземные воинские части имеют +1 прицел, скидка 50% при покупке плитки"
	}
	
	"Japan":{
		Italian:"Giappone"
		Romanian:"Japonia"
		Spanish:"Japón"
		Simplified_Chinese:"日本"
		German:"Japan"
		French:"Japon"
		Portuguese:"Japão"
		Russian:"Япония"
	}
	"Units fight as though they were at full strength even when damaged":{
		Italian:"Le unità combattono come se fossero perfettamente sane, anche quando gravemente ferite"
		Romanian:"Unitățile se luptă ca și cum ar fi la putere deplină chiar și atunci când sunt deteriorate"
		Spanish:"Las unidades luchan como si estuvieran con toda su fuerza incluso cuando están dañadas"
		Simplified_Chinese:"即使在受损的情况下，部队也会全力以赴"
		German:"Einheiten kämpfen so, als wären sie selbst bei Beschädigung in voller Stärke"
		French:"Les unités combattent comme si elles étaient à pleine force même lorsqu'elles sont endommagées"
		Portuguese:"Unidades lutam como se estivessem em força total, mesmo quando danificadas"
		Russian:"Юниты сражаются, как будто они в полной силе, даже когда повреждены"
	}
	/*
	"Germany":{
		Italian:"Germania"
		French:"Allemagne"
	}
	*/
	
	"Uniques":{ // unit uniques, displayed on the new game screen when choosing a civ
		Italian:"Abilità unica"
		Romanian:"Uniques"
		Spanish:"Uniques"
		Simplified_Chinese:"不重复"
		German:"Unikate"
		French:"Uniques"
		Portuguese:"Únicos"
		Russian:"уникальный"
	}
	"Promotions":{
		Italian:"Promozioni"
		Romanian:"Promoţii"
		Spanish:"Promociones"
		Simplified_Chinese:"促销"
		German:"Beförderungen"
		French:"Promotions"
		Portuguese:"Promoções"
		Russian:"промо акции"
	}
	
	"units in rough terrain:":{
		Italian:"unità su terreno accidentato"
		Romanian:"unități în teren accidentat"
		Spanish:"unidades en terreno accidentado"
		Simplified_Chinese:"崎岖地形的单位"
		German:"Einheiten in unwegsamem Gelände"
		French:"unités en terrain accidenté"
		Portuguese:"unidades em terreno acidentado"
		Russian:"юниты на пересеченной местности"
	}
	
	"Barbarians":{
		Italian:"Barbari"
		Romanian:"Barbari"
		Spanish:"Barbaros"
		Simplified_Chinese:"蛮族"
		German:"Barbaren"
		French:"Barbare"
		Portuguese:"Bárbaros"
		Russian:"Варвары"
	}
	

	//Difficulty
	"Settler":{	
		Italian:"Colono"
		Russian:"Поселенец"
		French:"Colon"
		Romanian:"Colonist"
		Spanish:"Colono"
		Simplified_Chinese:"移民"
		Portuguese:"Colonizador"
		German:"Siedler"
	}
	"Chieftain":{	
		Italian:"Capo"
		Russian:"Вождь"
		French:"Chef de clan"
		Romanian:"Șef de trib"
		Spanish:"Cacique"
		Simplified_Chinese:"酋长"
		Portuguese:"Cacique"
		German:"Häuptling"
	}
	"Warlord":{	
		Italian:"Condottiero"
		Russian:"Военачальник"
		French:"Chef de guerre"
		Romanian:"Comandant"
		Spanish:"Señor de la guerra"
		Simplified_Chinese:"军阀"
		Portuguese:"General"
		German:"Kriegsherr"
	}
	"Prince":{	
		Italian:"Principe"
		Russian:"Принц"
		French:"Prince"
		Romanian:"Prinţ"
		Spanish:"Príncipe"
		Simplified_Chinese:"王子"
		Portuguese:"Príncipe"
		German:"Prinz"
	}
	"King":{	
		Italian:"Re"
		Russian:"Король"
		French:"Roi"
		Romanian:"Rege"
		Spanish:"Rey"
		Simplified_Chinese:"国王"
		Portuguese:"Rei"
		German:"König"
	}
	"Emperor":{	
		Italian:"Imperatore"
		Russian:"Император"
		French:"Empereur"
		Romanian:"Împărat"
		Spanish:"Emperador"
		Simplified_Chinese:"皇帝"
		Portuguese:"Imperador"
		German:"Kaiser"
	}
	"Immortal":{	
		Italian:"Immortale"
		Russian:"Бессмертный"
		French:"Immortel"
		Romanian:"Nemuritor"
		Spanish:"Inmortal"
		Simplified_Chinese:"圣人"
		Portuguese:"Imortal"
		German:"Unsterblicher"
	}
	"Deity":{	
		Italian:"Divinità"
		Russian:"Божество"
		French:"Déité"
		Romanian:"Zeitate"
		Spanish:"Deidad"
		Simplified_Chinese:"天神"
		Portuguese:"Semi-Dus"
		German:"Gott"
	}

	//world size
	"Tiny":{
		Italian:"Minuscola"
		Romanian:"Micuț"
		Spanish:"Micro"
		Simplified_Chinese:"迷你"
		German:"Winzig"
		Russian:"крошечный"
		Portuguese:"Minúsculo"
		French:"Minuscule"
	}
	"Small":{	
		Italian:"Piccola"
		Russian:"Маленький"
		French:"Petit"
		Romanian:"Mic"
		Spanish:"Pequeño"
		Simplified_Chinese:"小"
		Portuguese:"Pequeno"
		German:"Klein"
	}
	"Medium":{	
		Italian:"Media"
		Russian:"Средний"
		French:"Moyen"
		Romanian:"Mediu"
		Spanish:"Mediano"
		Simplified_Chinese:"中"
		Portuguese:"Mediano"
		German:"Mittel"
	}
	"Large":{	
		Italian:"Grande"
		Russian:"Большой"
		French:"Grand"
		Romanian:"Mare"
		Spanish:"Grande"
		Simplified_Chinese:"大"
		Portuguese:"Grande"
		German:"Groß"
	}
	"Huge":{	
		Italian:"Enorme"
		Russian:"огромный"
		French:"Énorme"
		Romanian:"Imens"
		Spanish:"Enorme"
		Simplified_Chinese:"巨大"
		Portuguese:"Imensa"
		German:"Enorm"
	}

	// New game screen
	
	"Civilization":{	
		Italian:"Civiltà"
		Russian:"Цивилизация"
		French:"Civilisation"
		Romanian:"Civilizaţie"
		Spanish:"Civilización"
		Simplified_Chinese:"文明"
		Portuguese:"Civilização"
		German:"Zivilisation"
	}
	"World size":{	 //feels like duplicate
		Italian:"Dimensione della mappa"
		Russian:"Размер мира"
		French:"Taille du monde"
		Romanian:"Mărime pământ"
		Spanish:"Tamaño del mundo"
		Simplified_Chinese:"世界大小"
		Portuguese:"Tamanho do mundo"
		German:"Kartengröße"
	}
	"Number of human players":{	//feels like duplicate
		Italian:"Numero di giocatori"
		Russian:"Количество врагов"
		French:"Nombre d'ennemies"
		Romanian:"Număr de inamici"
		Spanish:"Número de enemigos"
		Simplified_Chinese:"敌人数量"
		Portuguese:"Número de inimigos"
		German:"Anzahl der Gegner"
	}
	"Number of enemies":{	//feels like duplicate
		Italian:"Numero di avversari"
		Russian:"Количество врагов"
		French:"Nombre d'ennemies"
		Romanian:"Număr de inamici"
		Spanish:"Número de enemigos"
		Simplified_Chinese:"敌人数量"
		Portuguese:"Número de inimigos"
		German:"Anzahl der Gegner"
	}
	"Difficulty":{	
		Italian:"Difficoltà"
		Russian:"Сложность"
		French:"Difficulté"
		Romanian:"Dificultate"
		Spanish:"Dificultad"
		Simplified_Chinese:"难度"
		Portuguese:"Dificuldade"
		German:"Schwierigkeitsgrad"
	}
	"Map type":{	
		Italian:"Tipo di mappa"
		Russian:"Тип карты"
		French:"Type de carte"
		Romanian:"Tipul hărții"
		Spanish:"Tipo de mapa"
		Simplified_Chinese:"地图类型"
		Portuguese:"Tipo de mapa"
		German:"Kartentyp"
		Dutch:"Kaarttype"
	}
	
	// Diplomacy!
	
	"Diplomacy":{	
		Italian:"Diplomazia"
		Russian:"Дипломатия"
		French:"Diplomatie"
		Romanian:"Diplomaţie"
		Spanish:"Diplomacia"
		Simplified_Chinese:"外交"
		Portuguese:"Diplomacia"
		German:"Diplomatie"
	}
	
	"War":{
		Italian:"Guerra"
		Russian:"Война"
		French:"Guerre"
		Romanian:"Război"
		Spanish:"Guerra"
		Simplified_Chinese:"战争"
		Portuguese:"Guerra"
		German:"Krieg"
	}
	"Peace":{
		Italian:"Pace"
		Russian:"Мир"
		French:"Paix"
		Romanian:"Pace"
		Spanish:"Paz"
		Simplified_Chinese:"和平"
		Portuguese:"Paz"
		German:"Frieden"
	}
	
	"Declare war":{
		Italian:"Dichiara guerra"
		Russian:"Объявить войну"
		French:"Déclarer la guerre"
		Romanian:"Declară război"
		Spanish:"Declarar guerra"
		Simplified_Chinese:"宣战"
		Portuguese:"Declarar guerra"
		German:"Krieg erklären"
	}
	"Declare war on [civName]?":{
		Italian:"Dichiarare guerra alla civiltà [civName]?"
		French:"Déclarer la guerre à [civName]?"
	}
	
	"[civName] has declared war on us!":{
		Italian:"La civiltà [civName] ci ha dichiarato guerra!"
		Russian:"Цивилизация [civName]  объявила нам войну!"
		French:"[civName] nous a déclaré la guerre!"
		Romanian:"[civName] ne-au declarat război!"
		Spanish:"¡[civName] te ha declarado la guerra!"
		Simplified_Chinese:"[civName] 已经对我们宣战!"
		Portuguese:"[civName] Declarou guerra contra nós!"
		German:"[civName] hat uns den Krieg erklärt!"
	}
	
	"[leaderName] of [nation]":{ // e.g. Ramasses of Egypt, Napoleon of France
		Italian:"[leaderName] dell'Impero [nation]" //es. Ramses II dell'Impero egiziano, Napoleone dell'Impero francese (so it should be [adjective] instead of [nation]
		German:"[leaderName] von [nation]"
		Spanish:"[leaderName] de [nation]"
		Portuguese:"[leaderName] do [nation]"
		Simplified_Chinese:"[leaderName] 的 [nation]"
		French:"[leaderName] de [nation]"
		Russian:"[leaderName] из [nation]"
		Romanian:"[leaderName] de [nation]"
	}
	
	/*
	"[leaderName] of [adjective] Empire":{ // e.g. Ramesses of Egyptian Empire, Napoleon of French Empire (so it should be [adjective] instead of [nation]
		Italian:"[leaderName] dell'Impero [adjective]" //es. Ramses II dell'Impero egiziano, Napoleone dell'Impero francese
		French:"[leaderName] de l'Empire [adjective]"
	}
	*/
	
	"You'll pay for this!":{
		Italian:"Pagherai caro questo affronto!"
		German:"Sie werden dafür bezahlen!"
		French:"Vous allez payer pour cela!"
		Spanish:"¡Pagarás por esto!"
		Russian:"Вы заплатите за это!"
		Romanian:"Veți plăti pentru asta!"
		Portuguese:"Você vai pagar por isso!"
		Simplified_Chinese:"你会为此付出代价！"
	}
	"Very well.":{
		Italian:"Molto bene."
		French:"Très bien."
	}
	"Farewell.":{
		Italian:"Addio."
		French:"Adieu."
	}
	"A pleasure to meet you.":{
		Italian:"Lieto di incontrarvi."
		French:"Un plaisir de vous rencontrez"
	}
	
	// Overview screen
	"Overview":{	
		Italian:"Panoramica"
		Russian:"Обзор"
		French:"Vue d'ensemble"
		Romanian:"Prezentare generală"
		Spanish:"Visión general"
		Simplified_Chinese:"概览"
		Portuguese:"Visão geral"
		German:"Überblick"
	}
	"Cities":{	
		Italian:"Città"
		Russian:"Города"
		French:"Villes"
		Romanian:"Orașe"
		Spanish:"Ciudades"
		Simplified_Chinese:"城市"
		Portuguese:"Cidades"
		German:"Städte"
	}
	"Total":{	
		Italian:"Totale"
		Russian:"Всего"
		French:"Total"
		Romanian:"Total"
		Spanish:"Total"
		Simplified_Chinese:"合计"
		Portuguese:"Total"
		German:"Gesamt"
	}
	"Stats":{	
		Italian:"Statistiche"
		Russian:"Статистика"
		French:"Statistiques"
		Romanian:"Statistici"
		Spanish:"Estadísticas"
		Simplified_Chinese:"统计"
		Portuguese:"Estatisticas"
		German:"Statistiken"
	}
	"Policies":{	
		Italian:"Politiche"
		Russian:"Общественные институты"
		French:"Doctrines"
		Romanian:"Politici"
		Spanish:"Políticas"
		Simplified_Chinese:"政策"
		Portuguese:"Políticas"
		German:"Grundsätze"
	}
	"Base happiness":{	
		Italian:"Felicità di base"
		Russian:"Базовое счастье"
		French:"Bonheur de base"
		Romanian:"Fericire de bază"
		Spanish:"Felicidad base"
		Simplified_Chinese:"基础快乐度"
		Portuguese:"Felicidade base"
		German:"Grundzufriedenheit"
	}
	"Buildings":{	
		Italian:"Edifici"
		Russian:"Здания"
		French:"Bâtiments"
		Romanian:"Clădiri"
		Spanish:"Edificios"
		Simplified_Chinese:"建筑"
		Portuguese:"Edifícios"
		German:"Gebäude"
	}
	"Wonders":{
		Italian:"Meraviglie"
		Romanian:"Minuni"
		Spanish:"Maravillas"
		German:"Wunder"
		French:"Merveilles"
	}
	"Specialist Buildings":{
		Italian:"Edifici specialisti"
		Romanian:"Clădiri specializate"
		Spanish:"Edificios Ocupables"
		German:"Gebäude der Spezialisten"
		French:"Batiments spéciaux" //not sure
	}
	"Other":{ // Used for "other constructions" - Gold, Science, Nothing
		Italian:"Altro"
		French:"Autre"
		German:"Andere"
		Spanish:"Otro"
		Russian:"Другой"
		Romanian:"Alte"
		Portuguese:"De outros"
		Simplified_Chinese:"其他"
	} 
	"Population":{	
		Italian:"Popolazione"
		Russian:"Население"
		French:"Population"
		Romanian:"Populație"
		Spanish:"Población"
		Simplified_Chinese:"人口"
		Portuguese:"População"
		German:"Bevölkerung"
	}
	"Luxury resources":{	
		Italian:"Risorse di lusso"
		Russian:"Редкие ресурсы"
		French:"Ressources de luxe"
		Romanian:"Resurse de lux"
		Spanish:"Recursos de lujo"
		Simplified_Chinese:"奢侈品资源"
		Portuguese:"Recursos de luxo"
		German:"Luxusressource"
	}
	"Tile yields":{	
		Italian:"Resa delle celle"
		Russian:"Клетка дает"
		French:"Rendement des cases"
		Romanian:"Randamentele celulelor"
		Spanish:"Rendimiento de casillas"
		Simplified_Chinese:"地块产俩个"
		Portuguese:"Rendimento de terrenos"
		German:"Felderträge"
	}
	"Trade routes":{	
		Italian:"Rotte commerciali"
		Russian:"Торговые маршруты"
		French:"Routes commerciales"
		Romanian:"Rute commerciale"
		Spanish:"Rutas comerciales"
		Simplified_Chinese:"贸易路线"
		Portuguese:"Rotas comerciais"
		German:"Handelsrouten"
	}
	"Maintenance":{	
		Italian:"Manutenzione"
		Russian:"Обслуживание"
		French:"Entretien"
		Romanian:"Întreținere"
		Spanish:"Mantenimiento"
		Simplified_Chinese:"维护费"
		Portuguese:"Manutenção"
		German:"Wartung"
	}
	"Transportation upkeep":{	
		Italian:"Mantenimento dei trasporti"
		Russian:"Транспортировка"
		French:"Entretien des transports"
		Romanian:"Întreținere trasporturi"
		Spanish:"Mantenimiento de transporte"
		Simplified_Chinese:"运输维护"
		Portuguese:"Manutenção de transporte"
		German:"Unterhalt für Transport"
	}
	"Unit upkeep":{	
		Italian:"Mantenimento dell'unità"
		Russian:"Поддержание содержания"
		French:"Entretien des unités"
		Romanian:"Întreținere unități"
		Spanish:"Mantenimiento de unidades"
		Simplified_Chinese:"单位维护"
		Portuguese:"Manutenção de unidades"
		German:"Unterhalt für Einheiten"		
	}
	
	"Trades":{	
		Italian:"Commercio"
		Russian:"Соглашения"
		French:"Échanges"
		Romanian:"Tranzacții"
		Spanish:"Comercio"
		Simplified_Chinese:"贸易"
		Portuguese:"Comércio"
		German:"Handel"
	}
	"Units":{	
		Italian:"Unità"
		Russian:"Юниты"
		French:"Unités"
		Romanian:"Unități"
		Spanish:"Unidades"
		Simplified_Chinese:"单位"
		Portuguese:"Unidades"
		German:"Einheiten"
	}
	"Name":{	
		Italian:"Nome"
		Russian:"Имя"
		French:"Nom"
		Romanian:"Nume"
		Spanish:"Nombre"
		Simplified_Chinese:"名称"
		Portuguese:"Nome"
		German:"Name"
	}
	"Closest city":{	
		Italian:"Città più vicina"
		Russian:"Ближайший город"
		French:"Ville la plus proche"
		Romanian:"Cel mai apropiat oraș"
		Spanish:"Ciudad más cercana"
		Simplified_Chinese:"最靠近的城市"
		Portuguese:"Cidade mais próxima"
		German:"Nächstgelegene Stadt"
	}
	
	"Defeated":{
		Italian:"Sconfitto"
		Russian:"побежденный"
		French:"Vaincu"
		German:"Besiegt"
		Spanish:"Derrotado"
		Romanian:"Învins"
		Portuguese:"Derrotado"
		Simplified_Chinese:"打败"
	}
	

	// Buildings!
	"Palace":{	
		Italian:"Palazzo"
		Russian:"Дворец"
		French:"Palais"
		Romanian:"Palat"
		Spanish:"Palacio"
		Simplified_Chinese:"宫殿"
		Portuguese:"Palácio"
		German:"Palast"
	}
	"Indicates the capital city":{
		Italian:"Indica la città capitale"
		Romanian:"Stabilește orașul capitală"
		Spanish:"Indica la capital"
		Simplified_Chinese:"表示首都"
		German:"Gibt die Hauptstadt an"
		French:"Indique la capitale"
	}
	
	"Monument":{	
		Italian:"Monumento"
		Russian:"Монумент"
		French:"Monument"
		Romanian:"Monument"
		Spanish:"Monumento"
		Simplified_Chinese:"纪念碑"
		Portuguese:"Monumento"
		German:"Monument"
	}
	"Granary":{	
		Italian:"Granaio"
		Russian:"Амбар"
		French:"Grenier"
		Romanian:"Grânar"
		Spanish:"Granero"
		Simplified_Chinese:"谷仓"
		Portuguese:"Celeiro"
		German:"Kornspeicher"
	}
	"Stone Works":{	
		Italian:"Scalpellino"
		Russian:"Каменные работы"
		French:"Ouvrages de maçonnerie"
		Romanian:"Carieră de piatră"
		Spanish:"Cantería"
		Simplified_Chinese:"石工坊"
		Portuguese:"Obras de pedras"
		German:"Mauerwerk"
	}
	"Stonehenge":{	
		Italian:"Stonehenge"
		Russian:"Стоунхендж"
		French:"Stonehenge"
		Romanian:"Stonehenge"
		Spanish:"Stonehenge"
		Simplified_Chinese:"巨石阵"
		Portuguese:"Stonehenge"
	}
	
	"Library":{	
		Italian:"Biblioteca"
		Russian:"Библиотека"
		French:"Bibliothèque"
		Romanian:"Bibliotecă"
		Spanish:"Biblioteca"
		Simplified_Chinese:"图书馆"
		Portuguese:"Livraria"
		German:"Bibliothek"
	}
	"+1 Science Per 2 Population":{
		Italian:"+1 Scienza ogni 2 abitanti"
		Russian:"+1 Наука за 2 населения"
		French:"+1 Science pour 2 Population"
		Romanian:"+1 știință la 2 persoane"
		German:"+1 Wissenschaft pro 2 Einwohner"
		Dutch:"+1 Wetenschap per 2 Populatie"
		Spanish:"+1 Ciencia cada 2 habitantes"
		Simplified_Chinese:"+1科学 每 2人口"
		Portuguese:"+1 Ciência a cada 2 habitantes"
	}
	"Paper Maker":{
		Italian:"Cartiera"
		Romanian:"Fabricant de hârtie"
		Spanish:"Papelera"
		Simplified_Chinese:"造纸坊"
		German:"Papiermacher"
		French:"Fabricant de papier"
	}
	
	"The Great Library":{	
		Italian:"Grande Biblioteca"
		Russian:"Великая Библиотека"
		French:"La Grande Bibliothèque"
		Romanian:"Marea Bibliotecă"
		Spanish:"La Gran Biblioteca"
		Simplified_Chinese:"大图书馆"
		Portuguese:"A Grande Biblioteca"
		German:"Die Große Bibliothek"
	}
	"Circus":{	
		Italian:"Circo"
		Russian:"Цирк"
		French:"Cirque"
		Romanian:"Circ"
		Spanish:"Circo"
		Simplified_Chinese:"马戏团"
		Portuguese:"Circo"
		German:"Zirkus"
	}
	"Walls":{	
		Italian:"Mura"
		Russian:"Стены"
		French:"Murs"
		Romanian:"Ziduri"
		Spanish:"Muros"
		Simplified_Chinese:"城墙"
		Portuguese:"Muralhas"
		German:"Mauern"
	}
	"Walls of Babylon":{
		Italian:"Mura di Babilonia"
	}
	
	"The Pyramids":{	
		Italian:"Grandi Piramidi"
		Russian:"Пирамиды"
		French:"Les pyramides"
		Romanian:"Piramidele"
		Spanish:"Las Pirámides"
		Simplified_Chinese:"金字塔"
		Portuguese:"Pirâmides"
		German:"Die Pyramiden"
	}
	"Worker construction increased 25%":{ //typo? Removed one instance of "Worker construction increased"
		Italian:"+25% velocità costruzione lavoratori"
		Russian:"Увеличивает на 25% скорость создания улучшений на клетках"
		French:"La vitesse de construction des travailleurs a augmenté de 25%"
		Romanian:"Construirea de muncitori a crescut cu 25%"
		German:"Arbeiterproduktion um 25% erhöht"
		Dutch:"Werkerproducktie met 25% vehoogt"
		Spanish:"+25% velocidad de construcción trabajador"
		Simplified_Chinese:"工人建造能力 +25%"
		Portuguese:"Velocidade de construção dos trabalhadores aumentada em +25%"
	}
	"Provides 2 free workers":{
		Italian:"Offre 2 Lavoratori gratuiti"
		Russian:"предоставляет 2 бесплатных рабочих"
		French:"Fournit 2 travailleurs gratuits"
		Romanian:"Oferă gratuit 2 muncitori"
		German:"Gibt 2 kostenlose Arbeiter"
		Dutch:"Geeft 2 gratis werkers"
		Spanish:"Proporciona 2 trabajadores gratis"
		Simplified_Chinese:"提供2个免费工人"
		Portuguese:"Proporciona 2 trabalhadores gratis"
	}
	
	"Barracks":{	
		Italian:"Caserma"
		Russian:"Казармы"
		French:"Caserne"
		Romanian:"Cazarmă"
		Spanish:"Barracones"
		Simplified_Chinese:"兵营"
		Portuguese:"Quartéis"
		German:"Baracken"
	}
	
	"Krepost":{
		Italian:"Krepost"
		Romanian:"Fortăreață"
		Spanish:"Krepost"
		Simplified_Chinese:"俄罗斯营垒"
		German:"Krepost"
		Russian:"Krepost"
		French:"Krepost"
	} // russian uique, transliterate this probably, this is a russian word
	
	"Culture and Gold costs of acquiring new tiles reduced by 25% in this city":{
		Italian:"-25% costi in Cultura e Oro nell'acquistare nuove celle nella città"
		Romanian:"Costurile în Cultură și Aur pentru cumpărarea noilor celule în acest oraș sunt reduse cu 25%"
		Spanish:"El coste de comprar terrenos en esta ciudad se reduce un 25%"
		Simplified_Chinese:"在这个城市，购买新地块的文化和黄金成本降低了25%"
		German:"Kultur- und Goldkosten für den Erwerb neuer Felder in dieser Stadt sind um 25% reduziert"
		French:"Cout d'acquisition en or et en culture de nouvelle cases réduit de 25% dans cette ville"
	}
	
	"Colossus":{
		Italian:"Colosso"
	}
	"+1 gold from worked water tiles in city":{
		Italian:"+1 Oro per ogni risorsa anfibia sfruttata dalla città."
	}
	
	"Temple":{	
		Italian:"Tempio"
		Russian:"Храм"
		French:"Temple"
		Romanian:"Templu"
		Spanish:"Templo"
		Simplified_Chinese:"寺院"
		Portuguese:"Templo"
		German:"Tempel"
	}
	"Burial Tomb":{
		Italian:"Sepolcro"
		Romanian:"Loc de veci"
		Spanish:"Tumba Sagrada"
		Simplified_Chinese:"神庙"
		German:"Grabstätte"
		French:"Tombeau"
	}
	
	"The Oracle":{	
		Italian:"Oracolo"
		Russian:"Оракул"
		French:"L'oracle"
		Romanian:"Oracolul"
		Spanish:"El Oráculo"
		Simplified_Chinese:"神谕"
		Portuguese:"O Oráculo"
		German:"Das Orakel"
	}
	"Free Social Policy":{
		Italian:"Ricevi una politica sociale gratuita"
		Russian:"Бесплатный общественный институт"
		French:"Doctrine gratuite"
		Romanian:"Politică socială gratuită"
		German:"Kostenloser Solzialgrundsatz"
		Dutch:"Gratis sociaalbeleid"
		Spanish:"Política social gratis"
		Simplified_Chinese:"免费的社会政策"
		Portuguese:"Politica social gratis"
	}
	
	"National College":{	
		Italian:"Colleggio Nazionale"
		Russian:"Национальный колледж"
		French:"Collège National"
		Romanian:"Colegiu Național"
		Spanish:"Universidad Nacional"
		Simplified_Chinese:"公立学院"
		Portuguese:"Universidade Nacional"
		German:"Nationale Hochschule"
	}
	
	"Chichen Itza":{	
		Italian:"Chichen Itza"
		Russian:"Чичен-Ица"
		French:"Chichen Itza"
		Romanian:"Chichen Itza"
		Spanish:"Chichén Itzá"
		Simplified_Chinese:"奇琴伊察"
		Portuguese:"Chichen Itza"
		German:"Chichen Itza"
	}
	"Golden Age length increases +50%":{
		Italian:"+50% durata dell'Età dell'Oro"
		Russian:"Длина золотого века +50%"
		French:"La durée des âges d'or augmente de 50%"
		Romanian:"Durata Epocii de Aur crește +50%"
		German:"Länge Goldener Zeitalter um 50% erhöht"
		Dutch:"Gouden eeuw lengte neem toe met +50%"
		Spanish:"La Edad Dorada dura 50% más"
		Simplified_Chinese:"黄金时代长度+50%"
		Portuguese:"Duração de idade dourada aumentada em 50%"
	}
	
	"Lighthouse":{
		Spanish:"faro"
		Italian:"Faro"
		French:"Phare"
		Romanian:"Far"
		Simplified_Chinese:"灯塔"
		Portuguese:"Farol" // farol also means that thing wich has a red ligh (i do not remember it's name) so if deemed nescessarry can add costeira to the beggining
		German:"Leuchtturm"
	}
	"Can only be built in coastal cities":{
		Italian:"La città deve trovarsi sulla costa"
		French:"Peut seulement être construit dans les villes côtières"
		Romanian:"Poate fi construit doar în orașe de pe țărm"
		Simplified_Chinese:"只能建在沿海城市"
		Portuguese:"Só pode ser construido em cidades costeiras"
		German:"Kann nur in Küstenstädten gebaut werden"
	}
	"+1 food from Ocean and Coast tiles":{
		Italian:"+1 Cibo da caselle Oceano e costiere"
		Romanian:"+1 hrană din celule ocean și de țărm"
		German:"+1 Nahrung von Ozean und Küsten Feldern"
		French:"+1 nourriture des cases océans et côtes"
	}
	
	"The Great Lighthouse":{
		Spanish:"El Faro Del Fin Del Mundo"
		Italian:"Grande Faro"
		French:"le Grand Phare"
		Romanian:"Marele Far"
		Simplified_Chinese:"大灯塔"
		Portuguese:"O Grande Farol"
		German:"Der Große Leuchtturm"
	}
	"All military naval units receive +1 movement and +1 sight":{
		Spanish:"Todas las unidades militares navales reciben +1de movimiento y +1 de vision"
		Italian:"+1 Movimento e +1 Visione per ogni unità militare marittima"
		French:"+1 de mouvement et +1 de vision à toutes les unités navales militaires"
		Romanian:"Toate unitățile militare navale primesc +1 deplasare și +1 raza vizuală"
		Simplified_Chinese:"所有海军军事单位+1移动力和+1视野"
		Portuguese:"Todas as unidades navais recebem +1 movimento e +1 em sua linha de visão"
		German:"Alle militärischen Marineeinheiten erhalten +1 Bewegung und +1 Sicht"
	}

	"Stable":{	
		Italian:"Scuderia"
		Russian:"Конюшня"
		French:"Écurie"
		Romanian:"Grajd"
		Spanish:"Establos"
		Simplified_Chinese:"马厩"
		Portuguese:"Estabulos"
		German:"Stall"
	}
	"+15% Production when building Mounted Units in this city":{
		Italian:"+15% Produzione nella città nel reclutare unità a cavallo"
		German:"+15% Produktion beim Ausbilden von berittenen Einheiten in dieser Stadt"
		French:"+15% Production lorsqu'une unité montée est produite dans cette ville"
	}
	
	"Circus Maximus":{	
		Italian:"Circo Massimo"
		Russian:"Цирк Максимус"
		French:"Circus Maximus"
		Romanian:"Circus Maximus"
		Spanish:"Circo Máximo"
		Simplified_Chinese:"大竞技场"
		Portuguese:"Circo Máximo" //can also be spelled normally as Circus Maximus altough that (Circo Máximo) is written in normal portuguese not latin
		German:"Circus Maximus"
	}
	"Hanging Gardens":{	
		Italian:"Giardini Pensili"
		Russian:"Висячие сады"
		French:"Jardins suspendus"
		Romanian:"Grădini suspendate"
		Spanish:"Jardines Colgantes"
		Simplified_Chinese:"空中花园"
		Portuguese:"Jardins Suspensos"
		German:"Hängende Gärten"
	}
	/*
	//New Wonder: Statue of Zeus! Suggested by Smashfanful
	"Statue of Zeus":{	
		Italian:"Statua di Zeus"
		French:"Statue de Zeus"
	}
	"+15% Combat Strenght when attacking Cities":{
		Italian:"+15% Forza quando attacchi le Città"
		French:"+15% force lors d'attaque de villes"
	}
	//New Wonder: Mausoleum of Halicarnassus! Suggested by Smashfanful
	"Mausoleum of Halicarnassus":{	
		Italian:"Mausoleo di Alicarnasso"
		French:"Mausolé d'Halicarnasse"
	}
	"+2 Gold from every source of Marble and Stone":{
		Italian:"+2 Oro da ogni fonte di Marmo e Pietra"
		French:"+2 or pour chaque ressources de marbre et de pierre"
	}
	*/
	"Colloseum":{	
		Italian:"Colosseo"
		Russian:"Колизей"
		French:"Collisée"
		Romanian:"Coloseum"
		Spanish:"Coliseo"
		Simplified_Chinese:"罗马竞技场"
		Portuguese:"Coliseu"
		German:"Collosseum"
	}
	
	"Terracotta Army":{
		Italian:"Esercito di terracotta"
	}
	
	"Market":{	
		Italian:"Mercato"
		Russian:"Рынок"
		French:"Marché"
		Romanian:"Piaţă"
		Spanish:"Mercado"
		Simplified_Chinese:"市场"
		Portuguese:"Mercado"
		German:"Markt"
	}
	
	"Bazaar":{
		Italian:"Bazaar"
		Romanian:"Bazar"
		Spanish:"Bazar"
		Simplified_Chinese:"集市"
		German:"Basar"
		French:"Bazar"
		Russian:"базар"
	}// Arabian unique - transliterate?
	
	"Provides 1 extra copy of each improved luxury resource near this City":{
		Italian:"Concede 1 copia aggiuntiva di ogni risorsa di lusso migliorata vicino alla città"
		Romanian:"Oferă o copie în plus pentru fiecare resursă de lux din apropierea acestui oraș"
		Spanish:"Proporciona una copia extra de los recursos de lujo de la ciudad"
		Simplified_Chinese:"提供靠近城市每个奢侈资源额外的一份"
		German:"Gibt 1 extra Einheit jeder verbesserten Luxusresource in der Nähe dieser Stadt"
		French:"Produit un exemplaire supplémentaire de chaque ressources de luxe à côté de cette ville"
	}

	"+2 Gold for each source of Oil and oasis":{
		Italian:"+2 Oro per ogni fonte di Petrolio e ogni casella di Oasi"
		Romanian:"+2 Aur pentru fiecare sursă de Petrol sau oază"
		Spanish:"+2 de Oro por cada fuente de Petroleo o Oasis"
		Simplified_Chinese:"石油和绿洲每个来源 +2 金钱"
		German:"+2 Gold für jede Ölquelle oder Oase"
		French:"+2 or pour chaque ressources de pétrole et d'oasis"
	}
			
	"Monastery":{	
		Italian:"Monastero"
		Russian:"Монастырь"
		French:"Monastère"
		Romanian:"Mănăstire"
		Spanish:"Monasterio"
		Simplified_Chinese:"修道院"
		Portuguese:"Monastério"
		German:"Kloster"
	}
	"Notre Dame":{	
		Italian:"Notre Dame"
		Russian:"Нотр-Дам"
		French:"Notre-Dame"
		Romanian:"Notre Dame"
		Spanish:"Notre Dame"
		Simplified_Chinese:"巴黎圣母院"
		Portuguese:"Notre Dame"
		German:"Notre-Dame"
	}
	
	"Hagia Sophia":{
		Italian:"Hagia Sophia"
		Russian:"Собор Святой Софии"
		French:"Sainte-Sophie"
		Romanian:"Sfânta Sofia"
		Spanish:"Santa Sofía"
		Simplified_Chinese:"圣索菲亚大教堂"
		Portuguese:"Santa Sofia"
		German:"Hagia Sophia"
	}

	"+33% great person generation in all cities":{
		Italian:"+33% di generazione di Grandi Personaggi in tutte le città"
		Russian:"+ 33% к созданию великих людей во всех городах"
		French:"+ 33% de génération de Personnages illustres dans toutes les villes"
		Romanian:"+33% generație de persoane mari în toate orașele"
		German:"+33% erhöhte Wahrscheinlichkeit für die Geburt Großer Persönlichkeiten"
		Dutch:"+33% Geweldig persoon generatie in alle steden"
		Spanish:"+33% generación de Grandes Personas en todas las ciudades"
		Simplified_Chinese:"所有城市+33%的伟人点数"
		Portuguese:"+33% de geração de grandes pessoas em todas as cidades"
	}
	
	"Mint":{ 
		Italian:"Zecca"
		Russian:"Монетный двор"
		French:"Hôtel de la monnaie"
		Romanian:"Fabrică de bani"
		Spanish:"Casa de la moneda"
		Simplified_Chinese:"铸造厂"
		Portuguese:"Casa da moeda"
		German:"Prägerei"
	}
	
	"Machu Picchu":{	
		Italian:"Machu Picchu"
		Russian:"Мачу-Пикчу"
		French:"Machu Picchu"
		Romanian:"Machu Picchu"
		Spanish:"Machu Picchu"
		Simplified_Chinese:"马丘比丘"
		Portuguese:"Machu Picchu"
		German:"Machu Picchu"
	}
	"Gold from all trade routes +25%":{
		Italian:"+25% oro da ogni rotta commerciale"
		Russian:"Золото со всех торговых путей + 25%"
		French:"Or de toutes les routes commerciales + 25%"
		Romanian:"Aur din toate rutele comerciale +25%"
		German:"Gold von allen Handelsrouten um 25% erhöht"
		Dutch:"Van alle handelroutes +25% goud"
		Spanish:"+25% de oro en todas las rutas de comercio"
		Simplified_Chinese:"所有贸易航线的黄金 +25%"
		Portuguese:"+25% de ouro de todas as linhas comerciais" // Linhas comerciais= comertial lines, replace with rotas de comércio if needed
	}
	
	"Aqueduct":{	
		Italian:"Acquedotto"
		Russian:"Акведук"
		French:"Aqueduc"
		Romanian:"Apeduct"
		Spanish:"Acueducto"
		Simplified_Chinese:"水渠"
		Portuguese:"Aqueduto"
		German:"Aquädukt"
	}
	"40% of food is carried over after a new citizen is born":{
		Italian:"Il 40% del cibo viene immagazzinato dopo la nascita di un nuovo cittadino"
		Russian:"40% продовольствия сохраняется после рождения нового гражданина"
		French:"40% de la nourriture est préservée après la naissance d'un nouveau citoyen"
		Romanian:"40% din hrană este păstrată după ce se naște un nou cetățean"
		German:"40% der Nahrung wird übertragen, wenn ein neuer Einwohner geboren wird"
		Dutch:"40% van het voedsel word overgedragen na de geboorte van een nieuwe burger"
		Spanish:"40% de comida es arrastrada cada vez que nace un nuevo habitante"
		Simplified_Chinese:"40%的食物是在新公民出生后留下来的"
		Portuguese:"40% da comida é mantida depois de um novo cidadão nascer"
	}
	
	"Great Wall":{
		Italian:"Grande Muraglia"
	}
	"Enemy land units must spend 1 extra movement point when inside your territory (obsolete upon Dynamite)":{
		Italian:"Le unità nemiche impiegano un punto Movimento extra se all'interno del tuo territorio (diventa obsoleta con la Dinamite)."
	}
	
	"Workshop":{	
		Italian:"Bottega"
		Russian:"Мастерская"
		French:"Atelier"
		Romanian:"Atelier"
		Spanish:"Taller"
		Simplified_Chinese:"工场"
		Portuguese:"Oficina"
		German:"Werkstatt"
	}
	"Forge":{	
		Italian:"Fucina"
		Russian:"Кузница"
		French:"Forge"
		Romanian:"Forjă"
		Spanish:"Forja"
		Simplified_Chinese:"铁厂"
		Portuguese:"Forja"
		German:"Schmiede"
	}
	
	"Harbor":{
		Spanish:"Puerto"
		Italian:"Porto"
		French:"Havre"
		Romanian:"Port"
		Simplified_Chinese:"港口"
		Portuguese:"Porto"
		German:"Hafen"
	}
	"+1 production from all sea resources worked by the city":{
		Spanish:"+1 de produccion a todos los recursos acuaticos trabajados por la ciudad"
		Italian:"+1 Produzione per ogni risorsa marittima sfruttata"
		French:"+1 de production pour toutes les ressources maritimes exploitées par la ville"
		Romanian:"+1 producție din toate resursele maritime prelucrate de oraș"
		Simplified_Chinese:"+1生产力来自全市所有海洋资源"
		Portuguese:"1+ de produção de todos os recursos marítimos trabalhados pelo cidade"
		German:"+1 Produktion von allen Meer Ressourcen die von dieser Stadt bewirtschaftet werden"
	}
	"Connects trade routes over water":{
		Spanish:"Conecta rutas de comercio por el agua"
		Italian:"Consente le rotte commerciali marittime"
		French:"Connecter des routes commerciales maritimes"
		Romanian:"Leagă rute comerciale pe apă"
		Simplified_Chinese:"连接水上贸易路线"
		Portuguese:"Conecta rotas comerciais pela água"
		German:"Verbindet Handelsrouten über Wasser"
	}
	
	"University":{	
		Italian:"Università"
		Russian:"Университет"
		French:"Université"
		Romanian:"Universitate"
		Spanish:"Universidad"
		Simplified_Chinese:"大学"
		Portuguese:"Universidade"
		German:"Universität"
	}
	"Jungles provide +2 science":{
		Italian:"+2 scienza da giungle"
		Russian:"Джунгли обеспечивают +2 науки"
		French:"Jungles fournissent +2 science"
		Romanian:"Junglele oferă +2 știință"
		German:"Dschungel produziert +2 Wissenschaft"
		Dutch:"Oerwouden leveren +2 Wetenschap"
		Spanish:"Las selvas proporcionan +2 ciencia"
		Simplified_Chinese:"丛林 +2 科技"
		Portuguese:"Selvas proporcionam +2 ciência"
	}
	
	"Oxford University":{	
		Italian:"Università di Oxford"
		Russian:"Оксфордский университет"
		French:"L'université d'Oxford"
		Romanian:"Universitatea Oxford"
		Spanish:"Universidad de Oxford"
		Simplified_Chinese:"牛津大学"
		Portuguese:"Universidade de Oxford"
		German:"Oxford Universität"
	}
	"Castle":{	
		Italian:"Castello"
		Russian:"Замок"
		French:"Château"
		Romanian:"Castel"
		Spanish:"Castillo"
		Simplified_Chinese:"城堡"
		Portuguese:"Castelo"
		German:"Burg"
	}
	
	"Alhambra":{
		Italian:"Alhambra"
		German:"Alhambra"
		French:"Alhambra"
	}
	"All newly-trained melee, mounted, and armored units in this city receive the Drill I promotion":{
		Italian:"Ogni unità da mischia, a cavallo e corazzata appena reclutata nella città riceve la promozione Addestramento I"
		German:"Alle neuen Nahkampf-, berittenen und gepanzerten Einheiten in dieser Stadt erhalten eine Drill I Beförderung"
		French:"Toutes les unités terrestres, montées, et renforcées produites dans cette ville recoivent la promotion Percé I" //not sure about the name of the promotion
	}
	
	"Angkor Wat":{	
		Italian:"Angkor Wat"
		Russian:"Ангкор-Ват"
		French:"Angkor Wat"
		Romanian:"Angkor Wat"
		Spanish:"Angkor Wat"
		Simplified_Chinese:"吴哥窟"
		Portuguese:"Angkor Wat"
		German:"Angkor Wat"
	}
	"Cost of acquiring new tiles reduced by 25%":{
		Italian:"-25% costo di acquisto di nuove celle"
		Russian:"Сокращает стоимость приобретения новых клеток на 25%"
		French:"Coût d'acquisition de nouvelles tuiles réduit de 25%"
		Romanian:"Costul de achiziționare a celulelor noi redus cu 25%"
		German:"Kosten um neue Felder zu kaufen ist um 25% verringert"
		Dutch:"Kosten voor het kopen van nieuwe velden verlaagt met 25%"
		Spanish:"El coste de adquirir nuevas casillas se reduce 25%"
		Simplified_Chinese:"购买新地块的成本降低了25%"
		Portuguese:"Custa de comprar novos terrenos reduzido em 25%"
	}
	
	"Porcelain Tower":{	
		Italian:"Torre di Porcellana"
		Russian:"Фарфоровая башня"
		French:"Tour de Porcelaine"
		Romanian:"Turnul de Porțelan"
		Spanish:"Torre de Porcelana"
		Simplified_Chinese:"报恩寺"
		Portuguese:"Torre de Porcelana"
		German:"Porzellan Turm"
	}
	"Free great scientist appears":{
		Spanish:"Aparece una Gran Persona gratis"
		Italian:"Appare un Grande Scienziato"
		French:"Un scientifique illustre gratuit apparaît"
		Romanian:"Apare un mare om de știință gratuit"
		Simplified_Chinese:"免费的大科学家出现"
		Portuguese:"Aparece um Grande Cientista grátis"
		German:"Ein kostenloser Großer Wissenschaftler erscheint"
	}
	
	"Ironworks":{	
		Italian:"Ferriera"
		Russian:"Металлургический завод"
		French:"Atelier métallurgique"
		Romanian:"Fierărie"
		Spanish:"Herrería"
		Simplified_Chinese:"钢厂"
		Portuguese:"Siderurgia"
		German:"Eisenhüttenwerk"
	}
	"Armory":{	
		Italian:"Armeria"
		Russian:"Оружейная"
		French:"Arsenal"
		Romanian:"Depozit de arme"
		Spanish:"Armería"
		Simplified_Chinese:"军械库"
		Portuguese:"Arsenal"
		German:"Waffenkammer"
	}
	"Observatory":{	
		Italian:"Osservatorio"
		Russian:"Обсерватория"
		French:"Observatoire"
		Romanian:"Observator"
		Spanish:"Observatorio"
		Simplified_Chinese:"瞭望台"
		Portuguese:"Observatório"
		German:"Observatorium"
	}
	"Opera House":{	
		Italian:"Teatro dell'opera"
		Russian:"Оперный театр"
		French:"Opéra"
		Romanian:"Operă"
		Spanish:"Teatro de la Ópera"
		Simplified_Chinese:"歌剧院"
		Portuguese:"Casa de Ópera"
		German:"Opernhaus"
	}
	
	"Sistine Chapel":{	
		Italian:"Cappella Sistina"
		Russian:"Сикстинская капелла"
		French:"Chapelle Sixtine"
		Romanian:"Capela Sixtină"
		Spanish:"Capilla Sixtina"
		Simplified_Chinese:"西斯廷教堂"
		Portuguese:" Capela Sistina"
		German:"Sistinische Kapelle"
	}
	"Culture in all cities increased by 25%":{
		Italian:"+25% cultura in ogni città"
		Russian:"Увеличивает прирост культуры на 25% во всех городах"
		French:"La culture dans toutes les villes a augmenté de 25%"
		Romanian:"Cultura în toate orașele crescută cu 25%"
		German:"Kultur wird in allen Städten um 25% erhöht"
		Dutch:"Cultuur word in alle steden verhoogd met 25%"
		Spanish:"Cultura en todas las ciudades incrementada 25%"
		Simplified_Chinese:"所有城市的文化 +25%"
		Portuguese:"Cultura em todas as cidades incrementada em 25%"
	}
	
	"Bank":{	
		Italian:"Banca"
		Russian:"Банк"
		French:"Banque"
		Romanian:"Bancă"
		Spanish:"Banco"
		Simplified_Chinese:"银行"
		Portuguese:"Banco"
		German:"Bank"
	}
	
	"Forbidden Palace":{	
		Italian:"Palazzo Proibito"
		Russian:"Запретный дворец"
		French:"Cité Interdite"
		Romanian:"Palatul interzis"
		Spanish:"Palacio Prohibido"
		Simplified_Chinese:"紫禁城"
		Portuguese:"Palácio Proibido"
		German:"Verbotener Palast"
	}
	"Unhappiness from population decreased by 10%":{
		Italian:"-10% infelicità della popolazione"
		Russian:"Снижает недовольство от населения на 10%"
		French:"Le mécontentement de la population a diminué de 10%"
		Romanian:"Nefericirea de la populație a scăzut cu 10%"
		German:"Unzufriedenheit durch Bevölkerung um 10% verringert"
		Dutch:"Ontevredenheid van het volk word met 10% verlaagd"
		Spanish:"Infelicidad de la población reducida 10%"
		Simplified_Chinese:"来自人口的不幸福度 -10%"
		Portuguese:"Infelicidade da população reduzida em 10%"
	}
	
	"Theatre":{	
		Italian:"Teatro"
		Russian:"Tеатр"
		French:"Théâtre"
		Romanian:"Teatru"
		Spanish:"Teatro"
		Simplified_Chinese:"剧院"
		Portuguese:"Teatro"
		German:"Theater"
	}
	
	"Leaning Tower of Pisa":{
		Italian:"Torre pendente di Pisa"
		Romanian:"Turnul din Pisa"
		Spanish:"La Torre Inclinada De Pizza"
		German:"Schiefer Turm von Pisa"
		French:"Tour de Pise"
	}	
	"Free Great Person":{
		Italian:"Ottieni un Grande Personaggio gratuito"
		Romanian:"Persoană mare gratuită"
		Spanish:"Gran Persona gratis"
		German:"Kostenlose große Persönlichkeit"
		French:"Personnage illustre gratuit"
	}
	
	"Himeji Castle":{
		Italian:"Castello di Himeji"
	}
	"+15% combat strength for units fighting in friendly territory":{
		Italian:"+15% Forza per le unità che combattono in territorio amico"
	}
	
	"Taj Mahal":{	
		Italian:"Taj Mahal" //same in Italian
		Russian:"Тадж-Махал"
		French:"Taj Mahal"
		Romanian:"Taj Mahal"
		Spanish:"Taj Mahal"
		Simplified_Chinese:"泰姬陵"
		Portuguese:"Taj Mahal" // somethimes h has no sound in the portuguese language (brazilian variation [altough i am not sure about other variations]) and others it has the sound of h (weak sound)
					   // so that is why i would double check it later to see if Taj Mahal is correctly written in portuguese
		German:"Taj Mahal"
	}
	
	"Empire enters golden age":{
		Italian:"L'impero entra nell'Età dell'Oro"
		Russian:"Империя вступает в золотой век"
		French:"L'Empire entre dans un âge d'or"
		Romanian:"Imperiul intră în epoca de aur"
		German:"Es beginnt ein Goldenes Zeitalter"
		Dutch:"Het rijk betreed een gouden eeuw"
		Spanish:"El imperio comienza una Edad Dorada"
		Simplified_Chinese:"帝国进入黄金时代"
		Portuguese:"Império entra idade dourada"
	}
	
	"Windmill":{	
		Italian:"Mulino a vento"
		Russian:"Ветряная мельница"
		French:"Moulin à vent"
		Romanian:"Moară de vant"
		Spanish:"Molino de viento"
		Simplified_Chinese:"风车"
		Portuguese:"Moinho de vento"
		German:"Windmühle"
	}
	"Museum":{	
		Italian:"Museo"
		Russian:"Музей"
		French:"Musée"
		Romanian:"Muzeu"
		Spanish:"Museo"
		Simplified_Chinese:"博物馆"
		Portuguese:"Museu"
		//same in German
	}
	"Hermitage":{	
		Italian:"Hermitage"
		Russian:"Эрмитаж"
		French:"Ermitage"
		Romanian:"Schit"
		Spanish:"Ermita"
		Simplified_Chinese:"埃米塔日"
		Portuguese:"Eremitério"
		German:"Eremitage"
	}
	
	"The Louvre":{	
		Italian:"Il Louvre"
		Russian:"Лувр"
		French:"Le Louvre"
		Romanian:"Luvru"
		Spanish:"El Louvre"
		Simplified_Chinese:"卢浮宫"
		Portuguese:"O Louvre"
		German:"Der Louvre"
	}
	"Free Great Artist Appears":{
		Italian:"Appare un Grande Artista gratuito"
		Russian:"Появляется бесплатный великий художник"
		French:"Artiste illustre gratuit apparaît"
		Romanian:"un Artist Mare gratuit apare"
		Dutch:"Een gratis geweldige artiest verschijnt"
		Spanish:"Aparece un Gran Artista gratis"
		Simplified_Chinese:"免费的大艺术家出现"
		Portuguese:"Aparece um Grande Artista grátis"
		German:"Kostenloser Großer Künstler erscheint"
	}
	
	"Seaport":{
		Spanish:"Astillero"
		Italian:"Cantiere navale"
		French:"Port"
		Romanian:"Port maritim"
		Simplified_Chinese:"海港"
		Portuguese:"Port"
		German:"Seehafen"
	}
	"+1 production and gold from all sea resources worked by the city":{
		Spanish:"+1 de produccion y oro por todos los recursos acuaticos trabajados por la ciudad"
		Italian:"+1 Produzione e Oro da ogni risorsa marittima sfruttata dalla città"
		French:"+1 de production et d'or pour toutes les ressources maritimes exploitées par la ville"
		Romanian:"+1 producție și aur din toate resursele maritime prelucrate de oraș"
		Simplified_Chinese:"+1 生产和金钱来自全市所有海洋资源"
		Portuguese:"'+1 de produção e ouro de todos os recursos navais trabalhados pela cidade"
		German:"+1 Produktion und Gold von allen Meeresressourcen die von der Stadt bewirtschaftet werden"
	}
	"+15% production of naval units":{
		Spanish:"+15% A la produccion de unidades navales"
		Italian:"+15% Produzione per le unità marittime"
		French:"+15% à la production d'unités maritimes"
		Romanian:"+15% producție de unități navale"
		Simplified_Chinese:"+15%的海军单位生产"
		Portuguese:"15% na produção de unidades marítimas"
		German:"+15% Produktion für Marineeinheiten"
	}
	
	"Public School":{	
		Italian:"Scuola pubblica"
		Russian:"Школа"
		French:"École publique"
		Romanian:"Școală publică"
		Spanish:"Escuela pública"
		Simplified_Chinese:"公立学校"
		Portuguese:"Escola Pública"
		German:"Öffentliche Schule"
	}
	
	"Hospital":{	
		Italian:"Ospedale"
		Russian:"Больница"
		French:"Hôpital"
		Romanian:"Spital"
		Spanish:"Hospital"
		Simplified_Chinese:"医院"
		Portuguese:"Hospital"
		German:"Krankenhaus"
	}
	"25% of food is carried over after a new citizen is born":{
		Italian:"Il 25% del cibo viene immagazzinato dopo la nascita di un nuovo cittadino"
		Russian:"25% продовольствия сохраняется после рождения нового гражданина"
		French:"25% de la nourriture est préservée après la naissance d'un nouveau citoyen"
		Romanian:"25% din hrană este păstrată după ce se naște un nou cetățean"
		German:"25% vom Essensvorrat wird behalten, wenn ein neuer Bewohner geboren wird"
		Dutch:"25% van het voedsel word overgedragen na de geboorte van een nieuwe burger"
		Spanish:"25% de comida es arrastrada cada vez que nace un nuevo habitante"
		Simplified_Chinese:"25%的食物是在新公民出生后留下来的"
		Portuguese:"25% da comida é mantida depois de um novo cidadão nascer"
	}
	
	"Factory":{	
		Italian:"Fabbrica"
		Russian:"Завод"
		French:"Usine"
		Romanian:"Uzină"
		Spanish:"Fábrica"
		Simplified_Chinese:"工厂"
		Portuguese:"Fábrica"
		German:"Fabrik"
	}
	"Stock Exchange":{	
		Italian:"Borsa valori"
		Russian:"Фондовая биржа"
		French:"Bourse"
		Romanian:"Bursa de Valori"
		Spanish:"Bolsa de valores"
		Simplified_Chinese:"证券交易所"
		Portuguese:"Bolsa de valores"
		German:"Börse"
	}
	
	"Cristo Redentor":{
		Italian:"Cristo Redentor" //Same in Italian
		Russian:"Кристо Редентор"
		French:"Christ rédempteur"
		Romanian:"Cristo Redentor"
		Spanish:"Cristo Redentor"
		Simplified_Chinese:"救世基督像"
		Portuguese:"Cristo Redentor"
		//same in German
	}
	"Culture cost of adopting new Policies reduced by 10%":{
		Italian:"-10% costo in Cultura per ogni nuova politiche"
		Russian:"Колличество культуры для принятия новых общественных институтов -10%"
		French:"Coût culturel de l'adoption de nouvelles Doctrines réduit de 10%"
		Romanian:"Costul în cultură de adoptare a noilor politici a scăzut cu 10%"
		German:"Neue Sozialpolitiken erfordern 10% weniger Kultur"
		Dutch:"Aanschaffingskosten nieuwe sociaal beleiden verlaagd met 10%"
		Spanish:"Coste de cultura para adoptar nuevas políticas se reduce 10%"
		Simplified_Chinese:"采用新政策的文化成本 -10%"
		Portuguese:"Custo cultural de adotar novas políticas reduzido em 10%"
	}
	
	"Kremlin":{
		Italian:"Cremlino"
		French:"Kremlin"
		German:"Kreml"
		Spanish:"Kremlin"
		Russian:"Кремль"
	}
	"Defensive buildings in all cities are 25% more effective":{
		Italian:"+25% efficacia delle strutture difensive in tutte le città"
	}
	
	"Neuschwanstein":{
		Italian:"Castello di Neuschwanstein"
	}
	"+1 happiness, +2 culture and +3 gold from every Castle":{
		Italian:"+1 Felicitù, +2 Cultura e +3 Oro per ogni Castello"
	}
	
	"Military Academy":{	
		Italian:"Accademia militare"
		Russian:"Военная академия"
		French:"Académie militaire"
		Romanian:"Academie militară"
		Spanish:"Academia militar"
		Simplified_Chinese:"陆军军校"
		Portuguese:"Academia militar"
		German:"Militärakademie"
	}
	"Broadcast Tower":{	
		Italian:"Ripetitore"
		Russian:"Широковещательная башня"
		French:"Tour de diffusion"
		Romanian:"Turn radio"
		Spanish:"Torre de emisión"
		Simplified_Chinese:"广播塔"
		Portuguese:"Torre de Transmissão"
		German:"Fernmeldeturm"
	}
	
	"Eiffel Tower":{	
		Italian:"Torre Eiffel"
		Russian:"Эйфелева башня"
		French:"La Tour Eiffel"
		Romanian:"Turnul Eiffel"
		Spanish:"Torre Eiffel"
		Simplified_Chinese:"艾菲尔铁塔"
		Portuguese:"Torre Eiffel"
		German:"Eiffel-Turm"
	}
	"Provides 1 happiness per social policy":{
		Italian:"+1 Felicità per ogni politica sociale"
		Russian:"Обеспечивает 1 счастье за каждый общественный институт"
		French:"Fournit 1 de bonheur par Doctrines"
		Romanian:"Oferă 1 fericire per politică socială"
		German:"Gibt +1 Zufriedenheit pro Sozialgrundsatz"
		Dutch:"Levert 1 tevredenheid op per sociaal beleid"
		Spanish:"Otorga 1 felicidad por cada política social"
		Simplified_Chinese:"每个社会政策提供 1 幸福度"
		Portuguese:"Provem 1 felicade por política social"
	}
	
	"Statue of Liberty":{
		Italian:"Statua della Libertà"
		German:"Freiheitsstatue"
		French:"Statue de la Liberté"
	}
	"+1 Production from specialists":{
		Italian:"+1 Produzione dagli Specialisti"
		German:"+1 Produktion von Spezialisten"
		French:"+1 Production par spécialiste"
	}
	
	"Medical Lab":{	
		Italian:"Laboratorio medico"
		Russian:"Медицинская лаборатория"
		French:"Laboratoire médical"
		Romanian:"Laborator medical"
		Spanish:"Laboratorio médico"
		Simplified_Chinese:"医学实验室"
		Portuguese:"Laboratório médico"
		German:"Medizinisches Labor"
	}
	"Research Lab":{	
		Italian:"Laboratorio di ricerca"
		Russian:"Исследовательская лаборатория"
		French:"Laboratoire de recherche"
		Romanian:"Laborator de cercetare"
		Spanish:"Laboratorio de investigación"
		Simplified_Chinese:"研究实验室"
		Portuguese:"Laboratório de investigação"
		German:"Forschungslabor"
	}
	"Hydro Plant":{	
		Italian:"Centrale idroelettrica"
		Russian:"ГЭС"
		French:"Centrale hydroélectrique"
		Romanian:"Hidrocentrală"
		Spanish:"Central hidroeléctrica"
		Simplified_Chinese:"水电站"
		Portuguese:"Central hidroelétrica"
		German:"Wasserkraftwerk"
	}
	"Stadium":{	
		Italian:"Stadio"
		Russian:"Стадион"
		French:"Stade"
		Romanian:"Stadion"
		Spanish:"Estadio"
		Simplified_Chinese:"体育场"
		Portuguese:"Estadio"
		German:"Stadion"
	}
	
	"Solar Plant":{	
		Italian:"Centrale ad energia solare"
		Russian:"Солнечный завод"
		French:"Centrale solaire"
		Romanian:"Centrală solară"
		Spanish:"Planta Solar"
		Simplified_Chinese:"太阳热装置"
		Portuguese:"Planta Solar"
		German:"Solarkraftwerk"
	}
	"Must be next to desert":{
		Italian:"Deve rasentare deserto"
		Russian:"Должно быть рядом с пустыней"
		French:"Doit être à côté d'un désert"
		Romanian:"Trebuie să fie lângă deșert"
		German:"Muss an eine Wüste grenzen"
		Dutch:"Moet aan een woestijn grenzen"
		Spanish:"Debe estar próximo a un desierto"
		Simplified_Chinese:"一定要在沙漠旁边"
		Portuguese:"Nescessário que esteja proximo ao deserto"
	}
	
	"Sydney Opera House":{
		Spanish:"Casa De La Opera De Sidney"
		Italian:"Teatro dell'Opera di Sidney"
		French:"Opéra de Sydney"
		Romanian:"Opera din Sydney"
		Simplified_Chinese:"悉尼歌剧院"
		Portuguese:"Ópera de Sydney"
		German:"Opernhaus Sydney"
	}
	
	"CN Tower":{
		Italian:"CN Tower" //same in Italian
		//same in German
		French:"Tour du CN"
		Spanish:"Torre CN"
	}
	"+1 population in each city":{
		Italian:"+1 Popolazione in ogni città"
		German:"+1 Einwohner in jeder Stadt"
		French:"+1 population dans chaque villes"
	}
	"+1 happiness in each city":{
		Italian:"+1 Felicità in ogni città"
		German:"+1 Zufriedenheit in jeder Stadt"
		French:"+1 bonheur dans chaque villes"
	}
	
	"Pentagon":{
		Italian:"Pentagono"
		French:"Pentagone"
		//same in German
	}
	"Gold cost of upgrading military units reduced by 33%":{
		Spanish:"El coste de mejorar unidades con oro se reduce un 33%"
		Italian:"-33% costi in Oro per aggiornare un'unità militare"
		Romanian:"Costurile în aur pentru dezvoltarea unităților militare reduse cu 33%"
		Simplified_Chinese:"升级军事单位的成本降低33%"
		Portuguese:"-33% custo de ouro para unidades militares"
		Russian:"стоимость улучшения юнита снижается на 33%"
		German:"Goldkosten für die Verbesserung von Militäreinheiten ist um 33% reduziert"
		French:"Le coût en or de l'amélioration des unités militaires est réduit de 33%"
	}
	
	"Apollo Program":{	
		Italian:"Programma Apollo"
		Russian:"Программа Аполлон"
		French:"Programme Apollo"
		Romanian:"Programul Apollo"
		Simplified_Chinese:"阿波罗计划"
		Spanish:"Programa Apollo"
		German:"Apollo Programm"
	}
	"Enables construction of Spaceship parts":{
		Italian:"Consente la costruzione di parti dell'astronave"
		Russian:"Разрешает строительство частей космического корабля"
		French:"Permet la construction des pièces du Vaisseau Spatial"
		Romanian:"Permite construcția de piese pentru nave spațiale"
		German:"Erlaubt die Produktion von Raumschiffteilen"
		Dutch:"Ontgrendelt productie van ruimteschip onderdelen"
		Spanish:"Habilita la construcción de partes de Nave Espacial"
		Simplified_Chinese:"能够建造宇宙飞船部件"
		Portuguese:"Habilita a construção de partes da nave espacial"
	}
	
	"Nuclear Plant":{	
		Italian:"Centrale nucleare"
		Russian:"АЭС"
		French:"Centrale nucléaire"
		Romanian:"Centrală nucleară"
		Spanish:"Central nuclear"
		Simplified_Chinese:"核电站"
		Portuguese:"Planta Nuclear"
		German:"Atomkraftwerk"
	}
	
	"Spaceship Factory":{	
		Italian:"Fabbrica di astronavi"
		Russian:"Завод космических кораблей"
		French:"Chantier spatial"
		Romanian:"Fabrică de nave spațiale"
		Spanish:"Fábrica de Nave Espacial"
		Simplified_Chinese:"太空船工厂"
		Portuguese:"Fábrica de Naves Espaciais"
		German:"Raumschiff-Fabrik"
	}
	"Increases production of spaceship parts by 50%":{
		Italian:"+50% produzione di parti dell'astronave"
		Russian:"Ускоряет производство частей космического корабля на 50%"
		French:"Augmente la production de pièces de Vaisseau Spatial de 50%"
		Romanian:"Crește producția de piese pentru nave spațiale cu 50%"
		German:"Erhöht die Produktion von Raumschiffteilen um 50%"
		Dutch:"Verhoogd de productiesnelheid van ruimteschips onderdelen met 50%"
		Spanish:"Incrementa la producción de partes de Nave Espacial 50%"
		Simplified_Chinese:"增加飞船零件50%的生产"
		Portuguese:"Torna a construção de partes de nave em 50%"
	}
	
	"Spaceship part":{
		Italian:"Parte dell'astronave"
		Russian:"Часть космического корабля"
		French:"Pièce de Vaisseau Spatial"
		Romanian:"piesă de nave spațiale"
		German:"Raumschiffteil"
		Dutch:"Ruimteschip onderdeel"
		Spanish:"Parte de Nave Espacial"
		Simplified_Chinese:"宇宙飞船的部件"
		Portuguese:"Parte de Nave Espacial"
	}
	
	"Hubble Space Telescope":{
		Italian:"Telescopio spaziale Hubble"
		German:"Hubble Weltraumteleskop"
		French:"Téléscope de Hubble"
	}
	"2 free great scientists appear":{
		Italian:"Appaiono 2 grandi scenziati gratuiti"
		German:"2 kostenlose Große Wissenschaftler erscheinen"
		French:"2 scientifiques illustres apparaissent"
	}
	"Increases production of spaceship parts by 25%":{
		Italian:"+25% Produzione per le parti dell'astronave"
		German:"Erhöht die Produktion von Raumschiffteilen um 25%"
		French:"Améliore la production de pièces de vaisseau spatial de 25%"
	}
	
	"SS Booster":{	//no translation that I know of
		Italian:"Propulsore dell'astronave"
		Spanish:"Potenciador (Nave espacial)"
		French:"Propulseur (Vaisseau Spatial)" // official translate is "Fusée de lancement"
		Romanian:"Propulsor pentru nave spațiale"
		Simplified_Chinese:"飞船助推器"
		Portuguese:"Propulsor de Nave Espacial"
		German:"Raumschiff Booster"
	}
	"SS Cockpit":{	//no translation that I know of
		Italian:"Abitacolo dell'astronave"
		Spanish:"Cabina (Nave espacial)"
		French:"Cabine (Vaisseau Spatial)"
		Romanian:"Cabină pentru nave spațiale"
		Simplified_Chinese:"飞船驾驶舱"
		Portuguese:"Cabine de Nave Espacial"
		German:"Raumschiff Cockpit"
	}
	"SS Engine":{	//no translation that I know of
		Italian:"Motore dell'astronave"
		Spanish:"Motor (Nave espacial)"
		French:"Moteur (Vaisseau Spatial)"
		Romanian:"Motor pentru nave spațiale"
		Simplified_Chinese:"飞船发动机"
		Portuguese:"Propulsor principal de Nave Espacial"
		German:"Raumschiff Triebwerke"
	}
	"SS Stasis Chamber":{	//no translation that I know of
		Italian:"Camera di stasi dell'astronave"
		Spanish:"Cámara de estasis (Nave espacial)"
		French:"Module de biostase (Vaisseau Spatial)"
		Romanian:"Cameră de biostază pentru nave spațiale"
		Simplified_Chinese:"飞船休眠舱"
		Portuguese:"Câmara  de biostase de Nave Espacial"
		German:"Raumschiff Stase-Kammer"
	}
	
	
	// And finally, units!
	
	// Ancient Era Units
	"Worker":{	
		Italian:"Lavoratore"
		Russian:"Рабочий"
		French:"Ouvrier"
		Romanian:"Muncitor"
		Spanish:"Trabajador"
		Simplified_Chinese:"工人"
		Portuguese:"Assalariado" // may change to trabalhador (assalariado means wage earner wich in portuguese has the same meaning of worker it is just another way to put it
		German:"Arbeiter"
	}
	// Settler already translated in difficulties
	"Scout":{	
		Italian:"Scout"
		Russian:"Разведчик"
		French:"Éclaireur"
		Romanian:"Explorator"
		Spanish:"Explorador"
		Simplified_Chinese:"侦察兵"
		Portuguese:"Explorador"
		German:"Kundschafter"
	}
	"Warrior":{	
		Italian:"Guerriero"
		Russian:"Воин"
		French:"Guerrier"
		Romanian:"Războinic"
		Spanish:"Guerrero"
		Simplified_Chinese:"勇士"
		Portuguese:"Guerreiro"
		German:"Krieger"
	}
	"Archer":{	
		Italian:"Arciere"
		Russian:"Лучник"
		French:"Archer"
		Romanian:"Arcaş"
		Spanish:"Arquero"
		Simplified_Chinese:"弓箭手"
		Portuguese:"Arqueiro"
		German:"Bogenschütze"
	}
	"Bowman":{
		// babylons unique
		Italian:"Guerriero con arco"	
		Russian:"Меткий лучник"
		French:"Archer Babylonien"
		Romanian:"Arcaș"
		//IS THIS SAME AS ARCHER IN OTHER LANGUAGES=?? 
		//In official Russian localization it's accurate archer :)
		//Spanish:Yep, exacly the same problem whit musketman and musketer
		Spanish:"Arquero experto"
		Simplified_Chinese:"亚述弓兵"
		Portuguese:"Arqueiro"
		German:"Kampfbogenschütze" //from original game
	}

	"Work Boats":{
		Spanish:"Barco de trabajo"
		Italian:"Chiatta"
		French:"Bateau-atelier"
		Romanian:"Barcă de lucru"
		Simplified_Chinese:"工船"
		Portuguese:"Barcos de trabalho"
		German:"Arbeitsboote"
	}
	"Trireme":{
		Spanish:"Trirreme"
		Italian:"Trireme"
		French:"Trirème"
		Romanian:"Triremă"
		Simplified_Chinese:"三列桨战船"
		Portuguese:"Trireme"
		//same in German
	}
	"Chariot Archer":{	
		Italian:"Arciere su carro"
		Russian:"Лучник на колеснице"
		French:"Archer sur char"
		Romanian:"Arcaș în car"
		Spanish:"Arquero a carruaje"
		Simplified_Chinese:"战车射手"
		Portuguese:"Arqueiro de Biga"
		German:"Streitwagen-Bogenschütze"
	}
	"War Chariot":{ // Egypt unique
		Italian:"Carro da guerra"
		Romanian:"Războinic în car"
		Spanish:"Carruaje de guerra"
		Simplified_Chinese:"埃及战车"
		German:"Streitwagen"
		French:"Char de guerre"
	} 
	
	
	"Spearman":{	
		Italian:"Lanciere"
		Russian:"Копейщик"
		French:"Infanterie"
		Romanian:"Lăncier"
		Spanish:"Lancero"
        Simplified_Chinese:"枪兵"
		Portuguese:"Lanceiro"
		German:"Speerkrieger"
	}
	"Hoplite":{
		Italian:"Oplita"
		Romanian:"Hoplit"
		Spanish:"Hoplita"
		Simplified_Chinese:"希腊重步兵"
		German:"Hoplit"
		French:"Hoplite"
	}// Greek unique
	
	// Classical Era Units
	"Composite Bowman":{
		Italian:"Arciere composito"
		Romanian:"Arcaș cu arc compozit"
		Spanish:"Arcos Compuestos"
		Simplified_Chinese:"复合弓兵"
		German:"Kompositbogenschütze"
		French:"Archer composite"
	}
	"Catapult":{	
		Italian:"Catapulta"
		Russian:"Катапульта"
		French:"Catapulte"
		Romanian:"Catapultă"
		Spanish:"Catapulta"
		Simplified_Chinese:"石弩"
		Portuguese:"Catapulta"
		German:"Katapult"
	}
	"Ballista":{
		Spanish:"Balista"
		Italian:"Ballista"
		French:"Balliste"
		Romanian:"Balistă"
		Simplified_Chinese:"弩炮"
		Portuguese:"Balista"
		German:"Balliste"
	}
	"Swordsman":{	
		Italian:"Spadaccino"
		Russian:"Мечник"
		French:"Épéiste"
		Romanian:"Spadasin"
		Spanish:"Espadachín"
		Simplified_Chinese:"剑士"
		Portuguese:"Espadachin" // may replace with guerreiro com espada if nescessary
		German:"Schwertkämpfer"
	}
	
	"Legion":{
		Italian:"Legionario"
		Romanian:"Legionar"
		Spanish:"Legionario"
		Simplified_Chinese:"古罗马军团"
		German:"Legionär"
		French:"Légion"
	}
	"Can construct roads":{
		Italian:"Può costruire Strade"
	}
	"Construct road":{
		Italian:"Costruisci Strada"
	} // for unit action button
	
	"Horseman":{	
		Italian:"Guerriero a cavallo" //wrong translation by Smashfanful
		Russian:"Всадник"
		French:"Cavalier"
		Romanian:"Călăreţ"
		Spanish:"Jinete"
		Simplified_Chinese:"骑手"
		Portuguese:"Cavaleiro" //can be replaced by guerreiro montado if nescessary
		German:"Reiter"
	}
	"Companion Cavalry":{	
		Italian:"Cavalleria dei Compagni"
		Russian:"Сопутствующая кавалерия"
		French:"Cavalerie des Compagnons"
		Romanian:"Cavalerie de companie"
		Spanish:"Caballería de compañia"
		Simplified_Chinese:"马其顿禁卫骑兵"
		Portuguese:"Cavalaria companheira" //may be replaced by cavalaria de compania if nescessary
		German:"Hetairenreiter"
	}
	
	// Medieval units
	"Galleass":{
		Spanish:"Galeaza"
		Italian:"Galeazza"
		French:"Galléasse"
		Romanian:"Galeră"
		Simplified_Chinese:"三桅帆装军舰"
		Portuguese:"Galleass"
		German:"Galeere"
	}
	
	"Crossbowman":{	
		Italian:"Balestriere"
		Russian:"Арбалетчик"
		French:"Arbalétrier"
		Romanian:"Trăgător cu arbaleta"
		Spanish:"Ballestero"
		Simplified_Chinese:"弩手"
		Portuguese:"Besteiro"
		German:"Armbrustschütze"
	}
	"Longbowman":{	
		Italian:"Arciere con arco lungo"
		French:"Archer long"
		Romanian:"Arcaș cu arc lung"
		Spanish:"Arquero de arco largo"
		Simplified_Chinese:"长弓手"
		Portuguese:"Arqueiro de arco longo"
		German:"Langbogenschütze"
	}
	"Chu-ko-nu":{
		Italian:"Chu-ko-nu"//same in Italian
		Romanian:"Chu-ko-nu"
		Spanish:"Chu-ko-nu"
		Simplified_Chinese:"诸葛弩"
		//same in German
		//same in French
	} // Chinese unique, can transliterate
	
	"Trebuchet":{	
		Italian:"Trabocco"
		Russian:"Требушет"
		French:"Trébuchet"
		Romanian:"Aruncător de pietre"
		Spanish:"Trabuquete"
		Simplified_Chinese:"抛石机"
		Portuguese:"Trebuchet"
		German:"Tribock"
	}
	"Longswordsman":{
		Italian:"Guerriero con spada lunga"
		Russian:"Мечник (длинный меч)"
		French:"Spadassin à épée longue"
		Romanian:"Spadasin cu sabie lungă"
		Spanish:"Espadachín de espada larga"
		Simplified_Chinese:"长剑士"
		Portuguese:"Espachin de espada longa" // May replace espadachin with guerreiro if nescessary"
		German:"Langschwertkämpfer"
	}
	"Pikeman":{	
		Italian:"Picchiere"
		Russian:"Пикинер"
		French:"Piquier"
		Romanian:"Suliţaş"
		Spanish:"Piquero"
		Simplified_Chinese:"长枪兵"
		Portuguese:"Piqueiro"
		German:"Pikenier"
	}
	"Knight":{	
		Italian:"Cavaliere"
		Russian:"Рыцарь"
		French:"Chevalier"
		Romanian:"Cavaler"
		Spanish:"Caballero"
		Simplified_Chinese:"骑士"
		Portuguese:"Cavaleiro"
		German:"Ritter"
	}
	"Camel Archer":{
		Italian:"Arciere su cammello"
		Romanian:"Arcaș pe cămilă"
		Spanish:"Arquero a camello"
		Simplified_Chinese:"骆驼骑射手"
		Russian:"Лучник на верблюде"
		German:"Kamel-Bogenschütze"
		French:"Archer méhariste"
	}
	"Samurai":{
		Italian:"Samurai" //Same as in Italian
	}

	"Combat very likely to create Great Generals":{
		Italian:"Può generare un Grande Generale combattendo"
	}
	
	
	// Renaissance units
	"Caravel":{
		Spanish:"Caravela"
		Italian:"Caravella"
		French:"Caravelle"
		Romanian:"Caravelă"
		Simplified_Chinese:"轻快帆船"
		Portuguese:"Caravela"
		Russian:"Каравелла"
		German:"Karavelle"
	}
	"Cannon":{	
		Italian:"Cannone"
		Russian:"Пушка"
		French:"Canon"
		Romanian:"Tun"
		Spanish:"Cañón"
		Simplified_Chinese:"加农炮"
		Portuguese:"Canhão"
		German:"Kanone"
	}
	"Musketman":{	
		Italian:"Soldato con moschetto"
		French:"Arquebusier"
		Romanian:"Muschetar"
		Spanish:"Mosquetero"
		Simplified_Chinese:"火铳手"
		Portuguese:"Soldado com mosquete"
		Russian:"Стрельцы"
		German:"Musketschütze"
	}
	"Musketeer":{
		Spanish:"Mosquetero Revolucionario"
		Italian:"Moschettiere"
		French:"Mousquetaire"
		Romanian:"Muschetar"
		Simplified_Chinese:"火枪手"
		Portuguese:"Mosqueteiro"
		Russian:"Мушкетёр"
		German:"Musketier"
	} //french unique

	"Minuteman":{
		Italian:"Minuteman" //same in Italian
		Romanian:"Rezervist"
		Spanish:"Milicia Revolucionaria"
		Simplified_Chinese:"应召民兵"
		Russian:"Минитмэн"
		//same in German
		//same in French
	} // American unique

	"Frigate":{
		Spanish:"Fragata"
		Italian:"Fregata"
		French:"Frégate"
		Romanian:"Fregată"
		Simplified_Chinese:"护卫舰"
		Portuguese:"Fragata"
		Russian:"Фригат"
		German:"Frigatte"
	}
	"Ship of the Line":{
		Italian:"Nave di linea"
		Romanian:"Navă de atac"
		Spanish:"Barco De La Línea"
		Simplified_Chinese:"主力舰"
		Russian:"Линейный корабль"
		German:"Linienschiff"
		French:"Navire de ligne"
	} // English unique
	"Lancer":{	
		Italian:"Lanciere a cavallo"
		Russian:"Улан"
		French:"Lancier"
		Romanian:"Lăncier"
		Spanish:"Jinete lancero"
		Simplified_Chinese:"枪骑兵"
		Portuguese:"Lanceiro montado"
		German:"Lanzer"
	}
	
	// Industrial units
	
	"Gatling Gun":{
		Italian:"Mitragliatrice Gatling"
		Romanian:"Mitralieră Gatling"
		Spanish:"Ametralladora De Plomo"
		Simplified_Chinese:"加特林"
		Russian:"Пулемёт Гатлинга"
		German:"Gatling Kanone"
		French:"Mitrailleuse Gatling"
	}
	"Rifleman":{	
		Italian:"Fuciliere"
		Russian:"Стрелок"
		French:"Fusilier"
		Romanian:"Carabinier"
		Spanish:"Fusilero"
		Simplified_Chinese:"步枪兵"
		Portuguese:"Fuzileiro"
		German:"Gewehrschütze"
	}
	"Cavalry":{	
		Italian:"Cavalleria"
		Russian:"Кавалерия"
		French:"Cavalerie"
		Romanian:"Cavalerie"
		Spanish:"Cavallería"
		Simplified_Chinese:"装甲兵"
		Portuguese:"Cavalaria"
		German:"Kavallerie"
	}
	
	"Cossack":{
		Italian:"Cosacco"
		Romanian:"Cazac"
		Spanish:"Cosaco"
		Simplified_Chinese:"哥萨克骑兵"
		Russian:"Казаки"
		German:"Kosak"
		French:"Cosaque"
	}
	
	"Artillery":{	
		Italian:"Artiglieria"
		Russian:"Артиллерия"
		French:"Artillerie"
		Romanian:"Artilerie"
		Spanish:"Artillería"
		Simplified_Chinese:"火炮"
		Portuguese:"Artilharia"
		German:"Artillerie"
	}
	"Ironclad":{
		Spanish:"Buque a vapor"
		Italian:"Ironclad"
		French:"Cuirassé"
		Romanian:"Blindat"
		Simplified_Chinese:"铁甲舰"
		// iron clad has 3 different tranlations to portuguese but i am not sure wich one to use
		Russian:"Броненосец"
		German:"Panzerschiff"
	}
	
	// Modern units
	"Landship":{
		Italian:"Nave di terra"
		Romanian:"Vehicul terestru"
		Spanish:"Tanque de la Gran Guerra"
		Simplified_Chinese:"履带战车"
		Russian:"Танкетка"
		German:"Landschiff"
		French:"Véhicule terrestre" //official translation but ugly
	}
	
	"Great War Infantry":{
		Italian:"Fante della Grande Guerra"
		Romanian:"Infanteria Marelui Război"
		Spanish:"Infanteria de la Gran Guerra"
		Simplified_Chinese:"一战装甲舰"
		Russian:"Стрелок"
		German:"Weltkriegs Infanterie"
		French:"Infanterie de la grande guerre"
	}
	
	"Foreign Legion":{
		Italian:"Legione Straniera"
	}
	"+20% bonus outside friendly territory":{
		Italian:"+20% Forza fuori da territorio amico"
	}
	"Foreign Land":{ // for battle table combat percentage
		Italian:"Terra Straniera"
	
	}
	
	
	"Destroyer":{
		Italian:"Cacciatorpediniere"
		Romanian:"Distrugător"
		Spanish:"Destructor"
		Simplified_Chinese:"驱逐舰"
		Russian:"УНИЧТОЖИТЕЛЬ ВСЕГО И ВСЕЯ ЖИВОГО"
		German:"Zerstörer"
		French:"Destroyer"
	}
	"Machine Gun":{
		Italian:"Mitragliatrice"
		Romanian:"Mitralieră"
		Spanish:"Ametralladora montada"
		Simplified_Chinese:"机关枪"
		Russian:"Пулемёт"
		German:"Maschienengewehr"
		French:"Mitrailleuse"
	}
	"Anti-aircraft Gun":{
		Italian:"Cannone antiaereo"
		Romanian:"Tun antiaerian"
		Spanish:"Arma Anti-Aerea"
		Simplified_Chinese:"高射炮"
		Russian:"Зенитка"
		German:"FLAK"
		French:"Canon anti-aérien"
	}
	"Infantry":{
		Italian:"Fanteria"
		Romanian:"Infanterie"
		Spanish:"Infanteria"
		Simplified_Chinese:"步兵团"
		Russian:"Пехота"
		German:"Infanterie"
		French:"Infanterie"
	}
	"Foreign Legion":{
		Italian:"Legione straniera"
		Romanian:"Legiunea Străină"
		Spanish:"Legion Olvidada"
		Simplified_Chinese:"外籍军团"
		Russian:"Иностранный легион"
		German:"Fremdenlegion"
		French:"Légion étrangère"
	} // French Unique
	"Battleship":{
		Italian:"Corazzata"
		Romanian:"Navă de luptă"
		Spanish:"Buque de guerra"
		Simplified_Chinese:"战列舰"
		Russian:"Линкор"
		German:"Schlachtschiff"
		French:"cuirassé"
	}
	"Submarine":{
		Italian:"Sottomarino"
		Romanian:"Submarin"
		Spanish:"Submarino"
		Simplified_Chinese:"潜艇"
		Russian:"Подводная Лодка"
		German:"U-Boot"
		French:"Sous-marin"
	}
	"Carrier":{
		Italian:"Portaerei"
		Romanian:"Portavion"
		Spanish:"Porta Aviones"
		Simplified_Chinese:"航母"
		Russian:"Авианосец"
		German:"Flugzeugträger"
		French:"Porte-avions"
	} // aircrat carrier
	
	"Great War Bomber":{
		Italian:"Bombardiere della Grande Guerra"
		Romanian:"Bombardier din Marele Război"
		Spanish:"Bombardero de la Gran Guerra"
		Simplified_Chinese:"一战轰炸机"
		Russian:"великий бомбардировщик0_0"
		German:"Weltkriegsbomber"
		French:"Bombardier de la grande guerre"
	}
	"Triplane":{
		Italian:"Triplano"
		Romanian:"Triplan"
		Spanish:"Triplano"
		Simplified_Chinese:"三翼飞机"
		Russian:"ТРИПЛАН"
		German:"Dreidecker"
		French:"Triplan"
	}
	
	// Atomic units (not in game yet but will be, not super important but why not)
	"Rocket Artillery":{
		Italian:"Artiglieria lanciarazzi"
		Romanian:"Artilerie de rachete"
		Spanish:"Artilleria de misiles"
		Simplified_Chinese:"火箭炮"
		Russian:"Ракетная Артиллерия"
		German:"Raketenartillerie"
		French:"Lance-roquettes"
	}
	"Anti-Tank Gun":{
		Italian:"Cannone anticarro"
		Romanian:"Tun antitanc"
		Spanish:"Arma Anti-Pesados"
		Simplified_Chinese:"反坦克炮"
		Russian:"противотанковое оружие"
		German:"Panzerabwehr-Kanone"
		French:"Canon antichar"
	}
	"Marine":{
		Italian:"Marine"
		Romanian:"Pușcaș marin"
		Spanish:"Marine"
		Simplified_Chinese:"海军陆战队"
		Russian:"Морской пехотинец"
		German:"Marine" //not sure if this is correct here
		French:"Fusillier marin"
	}
	"Mobile SAM":{
		Italian:"SAM mobile"
		Romanian:"Tanc antiaerian"
		Spanish:"Vehiculo SAM"
		Simplified_Chinese:"防空导弹车"
		Russian:"Мобильный СЭМ хуй знвет что это"
		German:"Mobile Flugabwehrrakte"
		French:"Lance-missiles SAM mobile"
	}
	"Paratrooper":{
		Italian:"Paracadutista"
		Romanian:"Soldat parașutist"
		Spanish:"Fuerzas Especiales"
		Simplified_Chinese:"伞兵"
		Russian:"Парашютист"
		German:"Fallschirmjäger"
		French:"Parachutiste"
	}
	"Tank":{
		Italian:"Carro armato"
		Romanian:"Tanc"
		Spanish:"Tanque"
		Simplified_Chinese:"坦克"
		Russian:"ТАНК"
		German:"Panzer"
		French:"Char"
	}
	"Panzer":{
		Italian:"Panzer" //same in Italian
		Romanian:"Panzer"
		Spanish:"Panzer"
		Simplified_Chinese:"虎式坦克"
		Russian:"Панзэр"
		German:"Tiger II Panzer" //I used a more late WW2 panzer name here to destinguish 
		French:"Panzer"
	} // german unique
	"Bomber":{
		Italian:"Bombardiere"
		Romanian:"Bombardier"
		Spanish:"Bombardero"
		Simplified_Chinese:"轰炸机"
		Russian:"Бомбардировщик"
		French:"Bombardier"
	}
	"B17":{
		Italian:"B-17"
		Romanian:"B17"
		Spanish:"B-17"
		Simplified_Chinese:"B17轰炸机"
		French:"B-17"
	} // american unique
	"Fighter":{
		Italian:"Caccia"
		Romanian:"Avion de vânătoare"
		Spanish:"Caza"
		Simplified_Chinese:"战斗机"
		German:"Jäger"
		French:"Chasseur"
	}
	"Helicopter Gunship":{
		Italian:"Elicottero da guerra"
		Romanian:"Elicopter de atac"
		Spanish:"Helicoptero Apache"
		Simplified_Chinese:"武装直升机"
		Russian:"Боевой вертолёт"
		German:"Angriffshelikopter"
		French:"Hélicoptère de combat"
	}
	
	// Information era - not even putting here, too far off
	/*
	"Giant Death Robot":{
		Italian:"Robot Gigante della Morte"
		French:"Robot géant Mortel" //The most accurate should be "Robot géant de la mort" but it sound really ridiculous
	}
	*/
	
	// Great units
	"Great Artist":{	
		Italian:"Grande Artista"
		Russian:"Великий художник"
		French:"Artiste illustre"
		Romanian:"Mare Artist"
		Spanish:"Gran Artista"
		Simplified_Chinese:"大艺术家"
		Portuguese:"Grande Artista"
		German:"Großer Künstler"
	}
	"Great Scientist":{	
		Italian:"Grande Scienziato"
		Russian:"Великий ученый"
		French:"Scientifique illustre"
		Romanian:"Mare Om de Știință"
		Spanish:"Gran Científico"
		Simplified_Chinese:"大科学家"
		Portuguese:"Grande Ciêntista"
		German:"Großer Wissenschaftler"
	}
	"Great Merchant":{	
		Italian:"Grande Mercante"
		Russian:"Великий торговец"
		French:"Marchand illustre"
		Romanian:"Mare Comerciant"
		Spanish:"Gran Mercader"
		Simplified_Chinese:"大商人"
		Portuguese:"Grande Mercador"
		German:"Großer Händler"
	}
	"Great Engineer":{	
		Italian:"Grande Ingegnere"
		Russian:"Великий инженер"
		French:"Ingénieur illustre"
		Romanian:"Mare Inginer"
		Spanish:"Gran Ingeniero"
		Simplified_Chinese:"大工程师"
		Portuguese:"Grande engenheiro"
		German:"Großer Ingenieur"
	}
	"Great General":{
		Italian:"Grande Generale"
		Romanian:"Mare General"
		Spanish:"Gran General"
		Simplified_Chinese:"大军事家"
		Russian:"Великий полководец"
		German:"Großer General"
		French:"Général illustre"
	}
	
	// Social policies
	"Requires":{
		Italian:"Richiede"
		Russian:"Требует"
		French:"Requiert"
		Romanian:"necesită"
		Spanish:"Requiere"
		Simplified_Chinese:"需要"
		Portuguese:"Requer"
		German:"Benötigt"
	}
	
	"Adopt policy":{
		Italian:"Adotta politica"
		Russian:"Принять общественный институт"
		French:"Adopter la Doctrine"
		Romanian:"Adoptă politică"
		Spanish:"Adoptar política"
		Simplified_Chinese:"采取政策"
		Portuguese:"Adotar Política"
		German:"Grundsatz verabschieden"
	}
	"Unlocked at":{
		Italian:"Si sblocca con"
		Russian:"Разблокируется в"
		French:"Débloqué à"
		Romanian:"Deblocat la"
		Spanish:"Desbloqueado en"
		Simplified_Chinese:"解锁在于"
		Portuguese:"Desbloqueado em"
		German:"Freigeschaltet bei" //this could be wrong, "at" is very flexible and its translation depends on the context
	}
	
	// Tradition branch
	"Tradition":{
		Italian:"Tradizionalismo"
		Russian:"Традиция"
		French:"Tradition"
		Romanian:"Tradiție"
		Spanish:"Tradición"
		Simplified_Chinese:"传统"
		Portuguese:"Tradição"
		//same in German
	}
	"+3 culture in capital and increased rate of border expansion":{
		Italian: "+3 Cultura nella Capitale, e maggior tasso di espansione dei confini"
		Russian:"+3 культуры в столице и увеличивается скорость расширения границ"
		Romanian:"+3 cultură în capitală și rata de extindere a granițelor mărită"
		Spanish:"+3 cultura en la capital e incremento del ritmo de expansión de fronteras"
		Simplified_Chinese:"+3 首都文化和边境扩张速度"
		Portuguese:"+3 cultura na capital e taxa de expansão de fronteiras"
		German:"+3 Kultur in der Hauptstadt und erhöhte Grenzerweiterungsrate"
		French:"+3 culture dans la capitale and accélère la vitesse d'expension du territoire"
	}
	"Aristocracy":{
		Italian:"Aristocrazia"
		Russian:"Аристократия"
		Romanian:"Aristocrație"
		Spanish:"Aristocracia"
		Simplified_Chinese:"贵族制"
		Portuguese:"Aristocracia"
		German:"Aristokratie"
		French:"Aristocratie"
	}
	"+15% production when constructing wonders, +1 happiness for every 10 citizens in a city":{
		Italian: "+15% Produzione quando costruisci una Meraviglia, e +1 Felicità ogni 10 cittadini in una città"
		Russian:"+15% производства при создании чудес, +1 счастье за каждые 10 жителей в городе"
		Romanian:"+15% producție la construcția de minuni, +1 fericire pentru fiecare 10 cetățeni ai unui oraș"
		Spanish:"+15% producción al construir maravillas, +1 felicidad cada 10 habitantes in una ciudad"
		Simplified_Chinese:"当建造奇迹 +15% 的生产, 在一个城市每10个市民 +1 幸福"
		Portuguese:"+15 de produção ao construir maravilhas, +1 felicidade a cada 10 em uma cidade"
		German:"+15% Produktion beim Errichten von Wundern; +1 Zufriedenheit für jeden 10. Einwohner in einer Stadt"
		French:"+15% production lors de la construction de merveilles, +1 de bonheur pour chaque tranche de 10 citoyens dans chaques villes"
	}
	"Legalism":{
		Italian:"Legalismo"
		Russian:"Легализм"
		Romanian:"Legalitate"
		Spanish:"Legalismo"
		Simplified_Chinese:"守法"
		Portuguese:"Legalismo"
		German:"Legalismus"
		French:"Légalisme"
	}
	"Free culture building in your first 4 cities":{
		Italian:"Le prime 4 città sono fornite di un edificio culturale gratuito"
		Russian:"Бесплатное культурное здание в первых 4 городах"
		Romanian:"Construcție de cultură gratuită pentru primele 4 orașe"
		Spanish:"Edificio de cultura gratis en las primeras 4 ciudades"
		Simplified_Chinese:"前4个城市给予免费的文化设施"
		Portuguese:"Edificio de cultura grátis em suas primeiras 4 cidades (monumento)"
		German:"Kostenloses Kulturgebäude in den ersten 4 Städten"
		French:"Un monument culturel gratuit dans vos 4 premières villes"
	}
	"Oligarchy":{
		Italian:"Oligarchia"
		Russian:"Олигархия"
		Romanian:"Oligarhie"
		Spanish:"Oligarquía"
		Simplified_Chinese:"寡头政治"
		Portuguese:"Oligarquia"
		German:"Oligarchie"
		French:"Oligarchie"
	}
	"Units in cities cost no Maintenance, garrisoned city +50% attacking strength":{ // need to correct all languages
		Italian:"+50% Forza d'attacco per le città con guarnigione, e nessun mantenimento per le loro guarnigioni"
		Russian:"Юниты в городах содержаться бесплатно, гарнизонный город + 50% силы атаки"
		Romanian:"Unitățile din orașe nu necesită costuri de întreținere, orașul înarmat + 50% atac"
		Spanish:"Unidades en las ciudades no cuestan mantenimiento, y +50% de fuerza de ataque"
		Simplified_Chinese:"城市里的单位不需要维护费,驻守城市+ 50％的攻击强度"
		Portuguese:"Unidades em cidades não custam manutenção, +50% de força de ataque"
		German:"Einheiten in Städten Kosten keinen Unterhalt, +50% Angriffsstärke"
		French:"Les unités en garnison n'ont plus de coût d'entretien, +50% de la force d'attaque"
		Japanese:"都市のユニットは維持費、駐屯地の都市+ 50％の攻撃力"
	}
	"Landed Elite":{
		Italian:"Nobiltà terriera"
		Russian:"Землевладельческая Элита"
		Romanian:"Elita terestră"
		Spanish:"Élite terrateniente"
		Simplified_Chinese:"精英主义"
		Portuguese:"Elite aterrisada"
		German:"Landjunkerschaft" //according to: https://en.wikipedia.org/wiki/Landed_nobility
		French:"Élite terrienne"
	}
	"+10% food growth and +2 food in capital":{
		Italian:"+10% Crescita e +2 Cibo nella capitale"
		Russian:"+10% прироста еды и +2 еды в столице"
		Romanian:"+10% creștere hrană și +2 hrană în capitală"
		Spanish:"+10% crecimiento de comida y +2 comida en la capital"
		Simplified_Chinese:"在首都 粮食增长 +10%, 粮食 +2 "
		Portuguese:"+10% adicionado ao crescimente de comida e +2 comida na capital"
		German:"+10% Nahrungswachstum und +2 Nahrung in der Hauptstadt"
		French:"Croissance +10% et Nourriture +2 dans la capitale"
	}
	"Monarchy":{
		Italian:"Monarchia"
		Russian:"Монархия"
		Romanian:"Monarhie"
		Spanish:"Monarquía"
		Simplified_Chinese:"君主制"
		Portuguese:"Monarquia"
		German:"Monarchie"
		French:"Monarchie"
	}
	"+1 gold and -1 unhappiness for every 2 citizens in capital":{
		Italian:"+1 oro e -1 Infelicità ogni 2 cittadini nella capitale"
		Russian:"+1 золто и -1 недовольство за каждых двух жителей в столице"
		Romanian:"+1 aur și -1 nefericire pentru fiecare 2 cetățeni din capitală"
		Spanish:"+1 oro y -1 infelicidad cada 2 habitantes en la capital"
		Simplified_Chinese:"在首都，每两个公民拥有1金钱和-1不幸福度"
		Portuguese:"+1 ouro e -1 de infelicidade para cada 2 habitantes na capital"
		German:"+1 Gold und -1 Unzufriedenheit für jeden 2. Einwohner in der Hauptstadt"
		French:"Or +1 et mécontentement -1 tous les 2 citoyens dans la capitale"
	}
	"Tradition Complete":{
		Italian:"Tradizionalismo Completo"
		Russian:"Традиция Завершена"
		Romanian:"Tradiție realizată"
		Spanish:"Tradición Completa"
		Simplified_Chinese:"完整的传统主义"
		Portuguese:"Tradição Completa"
		German:"Tradition vollständig"
		French:"Tradition complète"
	}
	"+15% growth and +2 food in all cities":{ //You should add an Acqueduct in the first 4 cities
		Italian:"+15% crescita e +2 Cibo in tutte le città"
		Russian:"+15% роста и +2 еды во всех городах"
		Romanian:"+15% creștere și +2 hrană în toate orașele"
		Spanish:"+15% crecimiento y +2 comida en todas las ciudades"
		Simplified_Chinese:"所有城市增长 +15%, 食品 +2"
		Portuguese:"+15% crescimento e +2 de comida na capital"
		German:"+15% Wachstum und +2 Nahrung in allen Städten"
		French:"+15% de croissance et +2 nourriture dans toutes les villes"
	}
	
	// Liberty branch
	"Liberty":{
		Italian:"Libertà"
		Russian:"Воля"
		Romanian:"Libertate"
		Spanish:"Liberación"
		Simplified_Chinese:"自主"
		Portuguese:"Liberdade"
		German:"Unabhängigkeit"
		French:"Liberté"
	}
	"+1 culture in every city":{
		Italian:"+1 Cultura in ogni città"
		Russian:"+1 культура во всех городах"
		Romanian:"+1 cultură în fiecare oraș"
		Spanish:"+1 cultura en cada ciudad"
		Simplified_Chinese:"在每个城市 +1文化"
		Portuguese:"+1 cultura em todas as cidades"
		German:"+1 Kultur in jeder Stadt"
		French:"+1 Culture dans toutes les villes"
	}
	"Collective Rule":{
		Italian:"Governo collettivo"
		Russian:"Совместное управление"
		Romanian:"Regulă colectivă"
		Spanish:"Reglas colectivas"
		Simplified_Chinese:"集体统治"
		Portuguese:"Governo Coletivo"
		German:"Kollektivherrschaft"
		French:"Pouvoir collectif" //official translation, but "règles collectives" is more accurate
	}

	"Training of settlers increased +50% in capital, receive a new settler near capital":{ 
		Italian:"La Capitale riceve un Colono gratuito nella Capitale, e produce Coloni il 50% più in fretta"
		Russian:"Увеличивает на 50% скорость создания поселенцев в столице. Также возле столицы бесплатно появляется посленец"
		Romanian:"Antrenamentul colonizatorilor crescut +50% în capitală, se obține un colonizator nou lângă capitală"
		Spanish:"Entrenamiento de colonos incrementado +50% en la capital y un colono gratis cerca de la capital"
		Simplified_Chinese:"在首都+50% 移民的生产能力，在首都附近出现1个新移民"
		Portuguese:"Treinamento em de colonos +50% mais rapido na capital, receba um novo colono próximo a capital"
		German:"Ausbildung von Siedlern in der Hauptstadt ist um 50% erhöht; ein kostenloser Siedler erscheint in der Hauptstadt."
		French:"La vitesse de formation des colons augmente de 50% dans la capital capitale et un colon gratuit apparaît à proximité"
	}
	"Citizenship":{
		Italian:"Cittadinanza"
		Russian:"Гражданство"
		Romanian:"Cetățenie"
		Spanish:"Ciudadanía"
		Simplified_Chinese:"公民权"
		Portuguese:"Cidadania"
		German:"Staatsbürgerschaft"
		French:"Citoyenneté"
	}
	"+25% construction rate of workers, recieve free worker near the capital":{
		Italian:"I Lavoratori costruiscono il 25% più in fretta, e la Capitale riceve un Lavoratore gratuito"
		Russian:"Увеличивает на 25% скорость работы рабочих. Возле столицы появляется рабочий "
		Romanian:"+25% rata de construire pentru muncitori, se obține un muncitor gratuit lângă capitală"
		Spanish:"+25% ritmo de construcción de trabajadores y un trabajador gratis cerca de la capital"
		Simplified_Chinese:"+25%的工人建造能力，在首都附近获得免费工人"
		Portuguese:"+25% tava de construção de trabalhadores, receber trabalhador perto da capital"
		German:"+25% Baugeschwindigkeit für Felderverbesserungen bei Arbeitern; ein kostenloser Arbeiter erscheint in der Hauptstadt"
		French:"La vitesse de construction des ouvriers augmente de 25% et un ouvrier apparaît près de la capitale"
	}
	"Republic":{
		Italian:"Repubblica"
		Russian:"Республика"
		Romanian:"Republică"
		Spanish:"República"
		Simplified_Chinese:"共和政体"
		Portuguese:"Republica"
		German:"Republik"
		French:"République"
	}
	"+1 construction in every city, +5% construction when constructing buildings":{
		Italian:"+1 Produzione in ogni città, e +5% Produzione quando costruisci un edificio"
		Russian:"Увеличивает н 1% производство во всех городах и на 5% производство при строительстве зданий"
		Romanian:"+1 construcție în fiecare oraș, +5% construcție clădiri"
		Spanish:"+1 construcción en cada ciudad, +5% al construir edificios"
		Simplified_Chinese:"+1 每个城市生产力，+5%建筑生产速度"
		Portuguese:"+1 de produção em todas as cidades,+5% construção quando construindo edificios"
		German:"+1 Produktion in jeder Stadt; +5% Produktion beim Bau von Gebäuden in Städten"
		French:"production +1, et production +5% dans les villes lors de la construction de bâtiments"
	}
	"Representation":{
		Italian:"Rappresentanza"
		Russian:"Представительство"
		Romanian:"Reprezentanță"
		Spanish:"Representación"
		Simplified_Chinese:"代表"
		Portuguese:"Representação"
		German:"Repräsentation"
		French:"Représentation"
	}
	"Each city founded increases culture cost of policies 33% less than normal. Starts a golden age.":{
		Italian:"Il costo in Cultura delle nuove Politiche Sociali aumenta del 33% in meno ad ogni nuova città fondata. Avvia inoltre un'Età dell'Oro."
		Russian:"Каждый основанный город на 33% меньше увеличивает цену общественных институтов. Начинает в державе золотой век."
		Romanian:"Fiecare oraș fondat crește costul în cultură al politicilor 33% sub normal. Începe o epocă de aur."
		Spanish:"Cada ciudad fundada incrementa el coste cultural de las políticas 33% menos de lo normal. Comienza una Edad de Oro"
		Simplified_Chinese:"每个城市所建立的政策文化成本比正常增长33%. 并开启一个黄金时代。"
		Portuguese:"Toda cidade fundada aumenta o custo de políticas 33% a menos que o normal, aciona uma Idade Dourada"
		German:"Jede gegründete Stadt erhöht die Kulturkosten von Grundsätzen um 33% weniger als üblich. Es beginnt ein Goldenes Zeitalter."
		French:"Pour chaque ville fondée, le coût en culture des doctrines augmentera 33% moins vite. Déclenche également un âge d'or"
	}
	"Meritocracy":{
		Italian:"Meritocrazia"
		Russian:"Меритократия"
		Romanian:"Meritocrație"
		Spanish:"Meritocracia"
		Simplified_Chinese:"英才教育"
		Portuguese:"Meritocracia"
		German:"Meritokratie"
		French:"Méritocratie"
	}
	"+1 happiness for every city connected to capital, -5% unhappiness from citizens":{
		Italian:"+1 Felicità per ogni città connessa alla capitale, e -5% Infelicità dai cittadini nelle città non occupate"
		Russian:"Улучшает на 1 настроение каждого города свзяанного со столицей. Уменьшает недовольство от граждан на 5%"
		Romanian:"+1 fericire pentru fiecare oraș legat de capitală, -5% nefericire a cetățenilor"
		Spanish:"+1 felicidad por cada ciudad conectada a la capital, -5% infelicdad de ciudadanos"
		Simplified_Chinese:"每个与首都相连的城市都有+1个幸福度, 而城市居民的不幸福指数为-5%"
		Portuguese:"+1 felicade por cada cidade conectada a capital (estradas),-5% infelicidade de habitantes"
		German:"+1 Zufriedenheit für jede mit der Hauptstadt verbundenen Stadt; -5% Unzufriedenheit von Einwohnern"
		French:"Ville nationale reliée à la capitale : bonheur +1, et mécontentement -5% grâce aux citoyens des villes non occupées"
	}
	"Liberty Complete":{
		Italian:"Libertà Completa"
		Russian:"Воля Завершена"
		Romanian:"Libertate realizată"
		Spanish:"Liberación Completa"
		Simplified_Chinese:"完整的自主主义"
		Portuguese:"Liberade Completa"
		German:"Unabhängigkeit vollständig"
		French:"Liberté complète"
	}
	"Free Great Person of choice near capital":{
		Italian:"Appare un Grande Personaggio gratuito a scelta nella capitale"
		Russian:"Бесплатный Великий Человек по выбору рядом со столицей"
		Romanian:"Om Mare la alegere gratuit lângă capitală"
		Spanish:"Gran Persona gratis a elegir cerca de la capital"
		Simplified_Chinese:"选择出现在在首都附近免费的伟人"
		Portuguese:"Grande Pessoa de sua escolha (grátis) na capital" 
		German:"Kostenlose Große Persönlichkeit der Wahl erscheint in der Hauptstadt"
		French:"personnage illustre gratuit près de votre capitale"
	}

	// Honor branch
	"Honor":{
		Spanish:"Honor"
		Italian:"Onore"
		Romanian:"Onoare"
		Simplified_Chinese:"荣誉"
		Portuguese:"Honra"
		Russian:"Честь"
		German:"Ehre"
		French:"Honneur"
	}
	"+25% bonus vs Barbarians; gain Culture when you kill a barbarian unit":{ //25% in Vanilla, 33% in G&K
		Spanish:"+25% bonus al luchar contra Barbaros"
		Italian:"+25% Forza contro i Barbari; ottieni Cultura quando uccidi unità barbariche"
		Romanian:"+25% bonus contra Barbarilor"
		Simplified_Chinese:"对野蛮人+25%奖励"
		Portuguese:"+25% Força ao lutar contra Barbáros"
		Russian:"+25% к силе атаки против варваров"
		German:"+25% Bonus gegen Barbaren"
		French:"bonus de combat de 25% contre les Barbares"
	}
	"Warrior Code":{
		Spanish:"Codigo guerrero"
		Italian:"Codice guerriero"
		Romanian:"Cod războinici"
		Simplified_Chinese:"尚武精神"
		Portuguese:"Código de Honra"
		Russian:"Военная присяга"
		German:"Kriegerkodex"
		French:"Code du guerrier"
	}
	"+20% production when training melee units":{ //it's +15% in the original game
		Spanish:"+20% a la produccion de unidades cuerpo a cuerpo "
		Italian:"+20% Produzione per le unità da mischia"
		Romanian:"+20% producție la antrenarea luptătorilor de contact"
		Simplified_Chinese:"当训练近战单位时，产量增加20%"
		Portuguese:"+20% Produção ao treinar unidades militares"
		Russian:"+20% к производству при создании военных юнитов"
		German:"+20% Produktion beim Rekrutieren von Nahkampfeinheiten"
		French:"Production +20% lors de la formation d'unités de combat rapproché"
	}
	"Dicipline":{
		Spanish:"Diciplina"
		Italian:"Disciplina"
		Romanian:"Disciplină"
		Simplified_Chinese:"纪律"
		Portuguese:"Disciplina"
		Russian:"Дисциплина"
		German:"Disziplin"
		French:"Discipline"
	}
	"+15% combat strength for melee units which have another military unit in an adjacent tile":{
		Spanish:"+15% a la fuerza de combate de las unidades cuerpo a cuerpo cuando tienen una unidad militar adyacente"
		Italian:"+15% forza di combattimento alle unità da mischia vicine a un'altra unità militare"
		Romanian:"+15% putere de luptă pentru luptători de contact care au o altă unitate militară într-o celulă adiacentă"
		Simplified_Chinese:"近战单位在相邻区域内有另一个军事单位时, 增加15%的战斗力"
		Portuguese:"+15% força para unidadaes corpo a corpo que tem outra unidade militar em um terreno adjacente"
		Russian:"+15% к силе за дружественный юнит на соседней клетке"
		German:"+15% Kampfstärke für Nahkampfeinheiten, die eine andere Militäreinheit in einem anliegenden Feld haben"
		French:"Puissance de combat +15% pour les unités de combat rapproché si une autre unité militaire se trouve sur une case adjacente"
	}
	"Military Tradition":{
		Spanish:"Tradicion militar"
		Italian:"Tradizione militare"
		Romanian:"Tradiție militară"
		Simplified_Chinese:"军事传统"
		Portuguese:"Tradição militar"
		Russian:"Военные традиции"
		German:"Militärtradition"
		French:"Tradition militaire"
	}
	"Military units gain 50% more Experience from combat":{
		Spanish:"Las unidades militares ganan un 50% mas experiencia en combate"
		Italian:"+50% esperienza in battaglia per le unità militari"
		Romanian:"Unitățile militare primesc cu 50% mai multă experiență în luptă"
		Simplified_Chinese:"军事单位从战斗中获得更多50%的经验"
		Portuguese:"+50% experiencia em batalha para as unidades militares"
		Russian:"юниты получают на 50% больше опыта от сражений"
		German:"Militäreinheiten erhalten 50% mehr Erfahrung (XP) durch Kämpfe"
		French:"Unités militaires : EXP gagnée en combat +50%"
	}
	"Military Caste":{
		Spanish:"Casta militar"
		Italian:"Casta Militare"
		Romanian:"Castă militară"
		Simplified_Chinese:"军权社会"
		Portuguese:"Casta Militar"
		Russian:"военная каста"
		German:"Militarisierte Burg"
		French:"Caste militaire"
	}
	"Each city with a garrison increases happiness by 1 and culture by 2":{
		Spanish:"Cada ciudad con una guarnicion gana 1 de felicidad y 2 de cultura"
		Italian:"+1 Felicità e +2 Cultura per ogni città con una guarnigione"
		Romanian:"Fiecare oraș cu o garnizoană crește fericirea cu 1 și cultura cu 2"
		Simplified_Chinese:"每个有驻防的城市增加1个幸福度和2个文化"
		Portuguese:"+1 felicidade e +2 cultara por cidade com guarda"
		Russian:"каждый город с гарнизоном увеличивает счастье на 1 и культуру на 2"
		German:"Jede besatzte Stadt erhöht die Zufriedenheit um 1 und Kultur um 2"
		French:"Dans chaque ville possédant une garnison, +1 Bonheur et +2 Culture"
	}
	"Professional Army":{
		Spanish:"Ejercito profesional"
		Italian:"Esercito professionale"
		Romanian:"Armată profesionistă"
		Simplified_Chinese:"职业军队"
		Portuguese:"Exército Profissional"
		Russian:"профессиональная армия"
		German:"Professionelle Armee"
		French:"Armée de métier"
	}
	"Honor Complete":{
		Spanish:"Honor completado"
		Italian:"Onore Completo"
		Romanian:"Onoare realizată"
		Simplified_Chinese:"完整的荣誉主义"
		Portuguese:"Honra Completa"
		Russian:"институт чести изучен"
		German:"Ehre vollständig"
		French:"Honneur complète"
	}
	"Gain gold for each unit killed":{
		Spanish:"Ganas oro cada vez que destruyas una unidad enemiga"
		Italian:"Ottieni Oro ogni volta che elimini un'unità nemica"
		Romanian:"Obține aur pentru fiecare unitate ucisă"
		Simplified_Chinese:"每杀死一个单位获得金钱"
		Portuguese:"Ganhe ouro por cada unidade morta"
		Russian:"получает золото за каждого убитого юнита"
		German:"Jede zerstörte Einheit gibt Gold"
		French:"Chaque unités tués rapporte de l'or"
	}
	
	// Piety branch
	"Piety":{
		Italian:"Pietà"
		Russian:"Набожность"
		Romanian:"Credință"
		Spanish:"Piedad"
		Simplified_Chinese:"虔信"
		Portuguese:"Piedade"
		German:"Frömmigkeit"
		French:"Piété"
	}
	"Building time of culture buildings reduced by 15%":{
		Italian:"-15% tempi di costruzione per le strutture religiose"
		Russian:"Время строительства культурных зданий уменьшена на 15%"
		Romanian:"Timpul de construcție pentru clădirile de cultură redus cu 15%"
		Spanish:"Tiempo de construcción de edificios de cultura reducido un 15%"
		Simplified_Chinese:"文化建筑的建造时间减少了15%"
		Portuguese:"Tempo de construção para edifícios culturais reduzido em 15%"
		German:"Bauzeit für Kulturgebäude ist um 15% reduziert"
		French:"diminue de 15% le temps nécessaire à la construction des batiments produisant de la culture"
	}
	"Organized Religion":{
		Italian:"Religione Organizzata"
		Russian:"Организованная религия"
		Romanian:"Religie organizată"
		Spanish:"Religión Organizada"
		Simplified_Chinese:"宗教组织"
		Portuguese:"Religião Organizada"
		German:"Organisierte Religion"
		French:"Religion organisée"
	}
	"+1 happiness for each monument, temple and monastery":{
		Italian:"+1 felicità per ogni Monumento, Tempio e Monastero costruito"
		Russian:"+1 счастья за каждый монумент, храм и монастырь"
		Romanian:"+1 fericire pentru fiecare monument, templu sau mănăstire"
		Spanish:"+1 felicidad por cada monumento, templo y monasterio"
		Simplified_Chinese:"每座纪念碑、每座寺庙、每座寺院都有 +1 幸福度"
		Portuguese:"+1 felicidade por cada monumento, templo e monastério"
		German:"+1 Zufriedenheit für jedes Monument, Kloster und Tempel"
		French:"+1 bonheur pour chaque monument, temple et monastère"
	}
	"Mandate Of Heaven":{
		Italian:"Mandato del Cielo"
		Russian:"Небесный мандат"
		Romanian:"Mandat ceresc"
		Spanish:"Mandato del Cielo"
		Simplified_Chinese:"天命"
		Portuguese:"Mandato do Céu"
		German:"Mandat des Himmels"
		French:"Mandat du Ciel"
	}
	"50% of excess happiness added to culture towards policies":{
		Italian:"Il 50% di Felicità in eccesso si converte in Cultura per le future Politiche sociali"
		Russian:"50% избытка счатья прибавляется к культуре для попкупки общественных институтов"
		Romanian:"50% din fericirea în exces adăugată la cultură pentru politici"
		Spanish:"50% de exceso de felicidad añadido a la cultura para políticas"
		Simplified_Chinese:"50%的额外幸福度增加了文化对政策的影响"
		Portuguese:"50% da felicidade em excesso sera adicionada para cultura para políticas"
		German:"50% der überschüssigen Zufriedenheit wird zu Kultur für Sozialegrundsätze umgewandelt"
		French:"50% du bonheur excédentaire est ajouté en Culture"
	}
	"Theocracy":{
		Italian:"Teocrazia"
		Russian:"Теократия"
		Romanian:"Teocrație"
		Spanish:"Teocracia"
		Simplified_Chinese:"神权政治"
		Portuguese:"Teocracia"
		German:"Theokratie"
		French:"Théocratie"
	}
	"Temples give +10% gold":{
		Italian:"+10% Oro dai Templi (Sepolcri per gli Egizi)"
		Russian:"Храмы увеличивают на 10% приток золота в городах"
		Romanian:"Templele oferă +10% aur"
		Spanish:"Templos dan +10% oro"
		Simplified_Chinese:"寺庙提供+10%的金钱"
		Portuguese:"Templos dão +10% de ouro"
		German:"Tempel geben +10% Gold"
		French:"Les temples augmentent la production des villes de 10% "
	}
	"Reformation":{
		Italian:"Riforma"
		Russian:"Реформация"
		Romanian:"Protestantism"
		Spanish:"Reforma"
		Simplified_Chinese:"宗教改革"
		Portuguese:"Reformação"
		German:"Reformation"
		French:"Réforme"
	}
	"+33% culture in all cities with a world wonder, immediately enter a golden age":{
		Italian:"+33% Cultura in tutte le città con una Meraviglia Mondiale, e avvio di un'Età dell'Oro"
		Russian:"+33% культуры во всез городах с чудом света, начинает в державе золотой век"
		Romanian:"+33% cultură în toate orașele cu minuni, intră imediat în epoca de aur"
		Spanish:"+33% cultura en todas las ciudades con una Maravilla. Inmediatamente entras en una Edad de Oro"
		Simplified_Chinese:"+33%的文化在所有拥有奇迹的城市, 并立即进入黄金时代"
		Portuguese:"+33% cultura em todas as cidades com uma maravilha. Imediatament entra Idade Dourada" 
		German:"+33% Kultur in allen Städten mit einem Weltwunder; Ein Goldenes Zeitalter beginnt."
		French:"+33% de culture dans toutes les villes ayant une Merveille, déclenche un âge d'or"
	}
	"Free Religion":{
		Italian:"Tolleranza Religiosa"
		Russian:"Веротерпимость"
		Romanian:"Religie liberă"
		Spanish:"Libertad de Culto"
		Simplified_Chinese:"宗教自由"
		Portuguese:"Liberdade de Religião"
		German:"Religionsfreiheit"
		French:"Tolérance religieuse" //official, or "Religion libre"
	}
	"+1 culture for each monument, temple and monastery. Gain a free policy.":{
		Italian:"+1 Cultura per ogni Monumento, Tempio e Monastero, più una Politica gratuita"
		Russian:"+1 культура за каждый монумент, храм и монастырь. Даёт бесплатный общественный институт"
		Romanian:"+1 cultură pentru fiecare monument, templu sau mănăstire. Obține o politică gratuită"
		Spanish:"+1 cultura por cada monumento, templo y monasterio. Ganas una política gratis"
		Simplified_Chinese:"+1文化为每个纪念碑，寺庙和修道院. 并获得1个免费社会政策。"
		Portuguese:"+1 cultura por cada monumento, templo e monastério. Ganha uma apolítica grátis"
		German:"+1 Kultur für jedes Monument, Kloster und Tempel; Ein kostenloser Grundsatz."
		French:"+1 culture pour chaque monument, temple et monastère, donne une doctrine gratuite"
	}
	"Piety Complete":{
		Italian:"Pietà Completa"
		Russian:"Набожность завершена"
		Romanian:"Credință realizată"
		Spanish:"Piedad Completa"
		Simplified_Chinese:"完整的虔信主义"
		Portuguese:"Piedade Completa"
		German:"Frömmigkeit vollständig"
		French:"Piété complète"
	}
	"Reduce culture cost of future policies by 10%":{
		Italian:"-10% costi in Cultura per le Politiche future"
		Russian:"Уменьшает цену будущих общественных институтов на 10%"
		Romanian:"Reduce costul în cultură pentru politicile viitoare cu 10%"
		Spanish:"Reduce el coste de cultura de políticas futuras un 10%"
		Simplified_Chinese:"将未来社会政策的文化成本降低10%"
		Portuguese:"Reduz o custo de futuras políticas em 10%"
		German:"Reduziere Kulturkosten von zukünftigen Grundsätzen um 10%"
		French:"Réduit le cout en culture des futures doctrines de 10%"
	}
	
	// Commerce branch
	"Commerce":{
		Italian:"Commercio"
		Russian:"Коммерция"
		Romanian:"Comerț"
		Spanish:"Comercio"
		Simplified_Chinese:"商业"
		Portuguese:"Comércio"
		German:"Kommerz"
		French:"Commerce"
	}
	"+25% gold in capital":{
		Italian:"+25% Oro nella Capitale"
		Russian:"+25% золота в столице"
		Romanian:"+25% aur în capitală"
		Spanish:"+25% oro en la capital"
		Simplified_Chinese:"在首都 +25%金钱"
		Portuguese:"+25% de ouro na capital"
		German:"+25% Gold in der Hauptstadt"
		French:"+25% de production d'or dans la capitale"
	}
	"Trade Unions":{
		Italian:"File di carri"
		Russian:"Караваны фургонов"
		Romanian:"Uniuni comerciale"
		Spanish:"Sindicatos"
		Simplified_Chinese:"商会"
		Portuguese:"Sindicatos"
		German:"Handelsunion"
		French:"Unions commerciales"
	}
	"Maintainance on roads & railroads reduced by 33%, +2 gold from all trade routes":{
		Italian:"-33% mantenimento in Oro su strade e ferrovie, +2 oro per ogni rotta commerciale"//you forgot to translate this
		Russian:"Стоимость содержания дорог и железных дорог уменьшена на 33%, +2 золота от всех торговых маршрутов"
		Romanian:"Întreținerea drumurilor și a căilor ferate redusă cu 33%, +2 aur din toate rutele comerciale"
		Spanish:"Mantenimiento de carreteras y líneas de ferrocarril reducido un 33%, +2 oro de todas las rutas comerciales"
		Simplified_Chinese:"公路和铁路的维修费降低33%，所有贸易路线的金钱增加2"
		Portuguese:"Manutenção reduzida em estradas e linhas férreas em 33%, +2 ouro de todas as rotas de comércio"
		German:"Instandhaltung von Straßen und Schienen um 33% reduziert; +2 Gold für alle Handelsrouten"
		French:"Le coût des routes et des chemins de fer est réduit de 33%, +2 or pour chaques routes commerciales"
	}
	"Mercantilism":{
		Italian:"Mercantilismo"
		Russian:"Меркантилизм"
		Romanian:"Mercantilism"
		Spanish:"Mercantilismo"
		Simplified_Chinese:"重商主义"
		Portuguese:"Mercantilismo"
		German:"Merkantilismus"
		French:"Mercantilisme"
	}
	"-25% to purchasing items in cities":{
		Italian:"-25% costi d'acquisto in Oro nelle città"
		Russian:"-25% цены покупок в городах"
		Romanian:"-25% la cumpărarea obiectelor în orașe"
		Spanish:"-25% a la compra de ítems en ciudades"
		Simplified_Chinese:"-25%花费用于在城市购买物品"
		Portuguese:"-25% a compra de itens em cidades"
		German:"-25% Gold Kosten beim Kauf von Objekten in Städten"
		French:"-25% de coût en or d'achat de batiments/unités dans les villes"
	}
	"Entrepreneurship":{
		Italian:"Imprenditorialità"
		Russian:"Предпринимательство"
		Romanian:"Antreprenoriat"
		Spanish:"Emprendimiento"
		Simplified_Chinese:"企业家精神"
		Portuguese:"Empreendimento"
		//same in German
		French:"Entreprenariat"
	}
	"Great Merchants are earned 25% faster, +1 Science from every Mint, Market, Bank and Stock Exchange.":{
		Italian:"+25% tasso di nascita dei Grandi Mercanti, +1 Scienza da ogni Zecca, Mercato, Banca e Borsa"
		Russian:"Великие торговцы появляют на 25% быстрее, +1 наука от каждого Монетного двора, Рынка, Банка и Биржи"
		Romanian:"Marii Comercianți sunt obținuți 25% mai repede, +1 știință din fiecare fabrică de bani, piață. bancă sau bursă de valori"
		Spanish:"Grandes Mercantes son ganados 25% más rápido, +1 ciencia por cada casa de la moneda, mercado, banco y Bolsa de Valores"
		Simplified_Chinese:"大商人从每一家造币厂、市场、银行和证券交易所获得 25% 的收益，并 +1 科学。"
		Portuguese:"Grander mercadores são obtidos 25% mais rápido, +1 ciência de cada de Casa da Moeda, banco e bolsa de valores"
		German:"Große Händler erscheinen 25% schneller; +1 Wissenschaft von jeder Prägerei, Bank, Markt und Börse."
		French:"Apparition des marchands illustres 25% plus rapide, +1 science pour chaque Hôtel de la monnaie, Marché, Banque et Douane"
	}
	"Patronage":{
		Italian:"Mecenatismo"
		Russian:"Меценатство"
		Romanian:"Clientelă"
		Spanish:"Mecenazgo"
		Simplified_Chinese:"赞助"
		Portuguese:"Patrocínio" // not sure so double check yourself if deemed nescessary
		German:"Mäzenatentum" //according to https://en.wikipedia.org/wiki/Patronage --> click on German language post
		French:"Patronat"
	}
	"Cost of purchasing culture buildings reduced by 50%":{
		Italian:"-50% costi di per l'acquisto delle strutture culturali"
		Russian:"Цена покупки культурных строений уменьшена на 50%"
		Romanian:"Costul clădirilor de cultură redus cu 50%"
		Spanish:"Coste de comprar edificios de cultura reducido un 50%"
		Simplified_Chinese:"购买文化建筑的成本降低了50%"
		Portuguese:"Custo de comprar edifícios reduzido em 50%"
		German:"Kosten für den Kauf von Kulturgebäuden ist um 50% reduziert"
		French:"Coût d'achat des batiments culturelles réduit de 50%"
	}
	"Protectionism":{
		Italian:"Protezionismo"
		Russian:"Протекционизм"
		Romanian:"Protecționism"
		Spanish:"Proteccionismo"
		Simplified_Chinese:"贸易保护主义"
		Portuguese:"Protecionismo"
		German:"Protektionismus"
		French:"Protectionnisme"
	}
	"+1 happiness from each luxury resource":{
		Italian:"+1 Felicità per ogni risorsa di lusso"
		Russian:"+1 к счастью от каждого редкого ресурса"
		Romanian:"+1 fericire din fiecare resursă de lux"
		Spanish:"+1 felicidad por cada recurso de lujo"
		Simplified_Chinese:"+1 幸福度来自每一种奢侈资源"
		Portuguese:"+1 Felicidade por cade recurso de luxo"
		German:"+1 Zufriedenheit für jede Luxusresource"
		French:"+1 Bonheur pour chaque ressource de luxe"
	}
	"Commerce Complete":{
		Italian:"Commercio Completo"
		Russian:"Коммерция завершена"
		Romanian:"Comerț realizat"
		Spanish:"Comercio Completo"
		Simplified_Chinese:"完整的商业主义"
		Portuguese:"Comércio Completo"
		German:"Kommerz vollständig"
		French:"Commerce complet"
	}
	"+1 gold from each specialist":{
		Italian:"+1 Oro per ogni specialista"
		Russian:"+1 золота от каждого специалиста"
		Romanian:"+1 aur de la fiecare specialist"
		Spanish:"+1 oro por cada especialista"
		Simplified_Chinese:"每个专家 +1 金钱"
		Portuguese:"+1 ouro por cada especialista"
		German:"+1 Gold für jeden Spezialisten"
		French:"+1 or pour chaque spécialiste"
	}
	
	//Rationalism branch
	"Rationalism":{
		Italian:"Razionalismo"
		Russian:"Рационализм"
		Romanian:"Raționalism"
		Spanish:"Racionalismo"
		Simplified_Chinese:"理性"
		Portuguese:"Racionalismo"
		German:"Rationalismus"
		French:"Rationalisme"
	}
	"Production to science conversion in cities increased by 33%":{
		Italian:"+33% conversione da Produzione a Scienza nelle città"
		Russian:"Перевод городского производства в науку увеличен на 33%"
		Romanian:"Conversia producției la știință în orașe crescută cu 33%"
		Spanish:"Conversión de producción a ciencia incrementado un 33% en todas las ciudades"
		Simplified_Chinese:"城市生产力向科学转化 +33%"
		Portuguese:"Conversão de produção para ciência em cidades aumentada por 33%"
		German:"Umwandlung von Produktion in Wissenschaft in Städten ist um 33% erhöht."
		French:"+33% de production lors de conversion de la production en science"
	}
	"Secularism":{
		Italian:"Secolarismo"
		Russian:"Секуляризм"
		Romanian:"Secularism"
		Spanish:"Laicismo"
		Simplified_Chinese:"世俗主义"
		Portuguese:"Secularismo"
		German:"Säkularismus"
		French:"Laïcité"
	}
	"+2 science from every specialist":{
		Italian:"+2 Scienza per ogni specialista"
		Russian:"+2 науки от каждого специалиста"
		Romanian:"+2 știință de la fiecare specialist"
		Spanish:"+2 ciencia por cada especialista"
		Simplified_Chinese:"每个专家的科学 +2"
		Portuguese:"+2 ciência de cada especialista"
		German:"+2 Wissenschaft durch jeden Spezialisten"
		French:"Spécialiste : science +2."
	}
	"Humanism":{
		Italian:"Umanesimo"
		Russian:"Гуманизм"
		Romanian:"Umanism"
		Spanish:"Humanismo"
		Simplified_Chinese:"人文主义"
		Portuguese:"Humanismo"
		German:"Humanismus"
		French:"Humanisme"
	}
	"+1 happiness from every university, observatory and public school":{
		Italian:"+1 Felicità per ogni Università, Osservatorio e Scuola Pubblica"
		Russian:"+1 счатье от каждого университета, обсерватории и школы"
		Romanian:"+1 fericire de la fiecare universitate, observator sau școală publică"
		Spanish:"+1 felicidad por cada universidad, observatorio y escuela pública"
		Simplified_Chinese:"+1幸福度来自每一所大学、瞭望台和公立学校"
		Portuguese:"+1 felicidade por cada universidade, observatório e escola pública"
		German:"+1 Zufriedenheit durch jede Universität, öffentliche Schule oder Observatorium."
		French:"+1 bonheur pour chaque université, observatoire et école publique"
	}
	"Free Thought":{
		Italian:"Libertà di pensiero"
		Russian:"Свободомыслие"
		Romanian:"Gândire liberă"
		Spanish:"Pensamiento Libre"
		Simplified_Chinese:"自由思想"
		Portuguese:"Pensamento Livre"
		German:"Freies Denken"
		French:"Liberté de pensée"
	}
	"+1 science from every trading post, +17% science from universities":{
		Italian:"+1 Scienza per ogni base commerciale, +17% scienza dalle Università"
		Russian:"+1 наука от каждого торгового поста, +17% науки от университетов"
		Romanian:"+1 știință de la fiecare punct comercial, +17% știință de la universități"
		Spanish:"+1 ciencia por cada puesto comercial, +17% ciencia de las universidades"
		Simplified_Chinese:"+1个交易站的科学，+17%的大学的科学"
		Portuguese:"+1 ciência por cada posto mercantil, +17% ciência de todas as universidades" 
		German:"+1 Wissenschaft durch jeden Handelsposten; +17% Wissenschaft von Universitäten"
		French:"Comptoirs commerciaux : science +1 et science +17% grâce aux universités"
	}
	"Sovereignty":{
		Italian:"Sovranità"
		Russian:"Суверинетет"
		Romanian:"Suveranitate"
		Spanish:"Soberanía"
		Simplified_Chinese:"主权"
		Portuguese:"Soberania"
		German:"Souveränität"
		French:"Souveraineté"
	}
	"+15% science while empire is happy":{
		Italian:"+15% Scienza quando l'Impero è felice (ovvero la Felicità è al di sopra dello 0)"
		Russian:"+15% науки, когда империя счастлива"
		Romanian:"+15% știință cât timp imperiul este fericit"
		Spanish:"+15% ciencia mientras el imperio esté feliz"
		Simplified_Chinese:"+15%科学当帝国是快乐的"
		Portuguese:"+15% ciência enquanto império está feliz"
		German:"+15% Wissenschaft solange das Reich zufrieden ist"
		French:"+15% science tant que l'empire est heureux"
	}
	"Scientific Revolution":{
		Italian:"Rivoluzione Scientifica"
		Russian:"Научная Революция"
		Romanian:"Revoluție științifică"
		Spanish:"Revolución Científica"
		Simplified_Chinese:"科技革命"
		Portuguese:"Revolução Ciêntifica"
		German:"Wissenschaftsrevolution"
		French:"Révolution scientifique"
	}
	"Gain 2 free technologies":{
		Italian:"Consente di scoprite due Tecnologie gratuite"
		Russian:"Даёт 2 бесплатные технологии"
		Romanian:"Obține 2 tehnologii gratuite"
		Spanish:"Ganas 2 tecnologías gratis"
		Simplified_Chinese:"给予2个免费科技"
		Portuguese:"Ganhe 2 tecnologias grátis"
		German:"2 kostenlose Technologien"
		French:"2 technologies gratuites"
	}
	"Rationalism Complete":{
		Italian:"Razionalismo Completo"
		Russian:"Рационализм завершён"
		Romanian:"Raționalism realizat"
		Spanish:"Racionalismo Completo"
		Simplified_Chinese:"完整的理性主义"
		Portuguese:"Racionalismo Completo"
		German:"Rationalismus vollständig"
		French:"Rationalisme complet"
	}
	"+1 gold from all science buildings":{
		Italian:"+1 Oro per ogni edificio scientifico costruito"
		Russian:"+1 золото от всех научных зданий"
		Romanian:"+1 aur de la toate clădirile științifice"
		Spanish:"+1 oro de todos los edificios de ciencia"
		Simplified_Chinese:"所有科学建筑+1金钱"
		Portuguese:"+1 ouro de todos os edifícios de ciência"
		German:"+1 Gold von allen Wissenschaftsgebäuden"
		French:"Les batiments scientifiques rapportent +1 or"
	}
	
	// Freedom branch
	"Freedom":{
		Italian:"Autonomia"
		Russian:"Свобода"
		Romanian:"Libertate"
		Spanish:"Libertad"
        	Simplified_Chinese:"自由"
		Portuguese:"Liberdade"
		German:"Freiheit"
		French:"Liberté"
	}
	"+25% great people rate":{
		Italian:"+25% tasso di generazione per i Grandi Personaggi"
		Russian:"+25% к скорости появления великих людей"
		Romanian:"+25% rată Oameni Mari"
		Spanish:"+25% generación de Grandes Personas"
		Simplified_Chinese:"+25%的伟人点数"
		Portuguese:"+25% Geração de Grandes Pessoas"
		German:"+25% mehr Große Persönlichkeiten"
		French:"+25% d'apparition des personnages illustres"
	}
	"Constitution":{
		Italian:"Costituzione"
		Russian:"Конституция"
		Romanian:"Constituție"
		Spanish:"Constitución"
		Simplified_Chinese:"宪法"
		Portuguese:"Constituição"
		German:"Verfassung"
		French:"Constitution"
	}
	"+2 culture from each wonder":{
		Italian:"+2 Cultura per ogni Meraviglia"
		Russian:"+2 культуры от каждого чуда"
		Romanian:"+2 cultură din fiecare minune"
		Spanish:"+2 cultura por cada Maravilla"
		Simplified_Chinese:"每个奇迹 +2 文化"
		Portuguese:"+2 cultura por cada Maravilha"
		German:"+2 Kultur durch jedes Wunder"
		French:"+2 culture pour chaque merveilles"
	}
	"Universal Suffrage":{
		Italian:"Suffragio Universale"
		Russian:"Всеобщее избирательное право"
		Romanian:"Vot universal"
		Spanish:"Sufragio Universal"
		Simplified_Chinese:"普选"
		Portuguese:"Sufrágio Universal"
		German:"Allgemeines Wahlrecht"
		French:"Suffrage universel"
	}
	"+1 production per 5 population":{
		Italian:"+1 Produzione per ogni abitante"
		Russian:"+1 производство за каждые 5 единиц населения"
		Romanian:"+1 producție la fiecare 5 cetățeni"
		Spanish:"+1 producción por cada 5 habitantes"
		Simplified_Chinese:"每5个人口+1个生产力"
		Portuguese:"+1 produção por cada 5 habitantes"
		German:"+1 Produktion für jeden 5. Einwohner"
		French:"+1 production par tranches de 5 habitants"
	}
	"Civil Society":{
		Italian:"Società civile"
		Russian:"Гражданское общество"
		Romanian:"Societate civilă"
		Spanish:"Sociedad Civil"
		Simplified_Chinese:"民间团体"
		Portuguese:"Sociedade Civil"
		German:"Zivilgesellschaft"
		French:"Société civile"
	}
	"-50% food consumption by specialists":{
		Italian:"-50% consumo di Cibo dagli Specialisti"
		Russian:"-50% потребления еды специалистами"
		Romanian:"-50% consum hrană de către specialiști"
		Spanish:"-50% gasto de comida por especialistas"
		Simplified_Chinese:"-50%的食物由专家消耗"
		Portuguese:"-50% gasto de comida por especialistas"
		German:"-50% Nahrungsverbrauch durch Spezialisten"
		French:"-50% consommation de nourriture des spécialistes"
	}
	"Free Speech":{
		Italian:"Libertà di parola"
		Russian:"Свобода слова"
		Romanian:"Exprimare liberă"
		Spanish:"Libertad de Expresión"
		Simplified_Chinese:"言论自由"
		Portuguese:"Liberdade de Expressão"
		German:"Meinungsfreiheit"
		French:"Liberté de parler"
	}
	"+1 culture for every 2 citizens":{
		Italian:"+1 Cultura ogni 2 Cittadini"
		Russian:"+1 культура за каждых 2 жителей"
		Romanian:"+1 cultură la fiecare 2 cetățeni"
		Spanish:"+1 cultura por cada 2 habitantes"
		Simplified_Chinese:"+1 文化 每 2 公民"
		Portuguese:"+1 cultura para cada 2 habitantes"
		German:"+1 Kultur für jeden 2. Einwohner"
		French:"+1 culture tous les 2 citoyens"
	}
	"Democracy":{
		Italian:"Democrazia"
		Russian:"Демократия"
		Romanian:"Democrație"
		Spanish:"Democracia"
		Simplified_Chinese:"民主主义"
		Portuguese:"Democracia"
		German:"Demokratie"
		French:"Démocratie"
	}
	"Specialists produce half normal unhappiness":{
		Italian:"Gli Specialisti dimezzano l'Infelicità prodotta"
		Russian:"Специалисты производят в половину меньше недовольства"
		Romanian:"Specialiștii produc jumătate din nefericire"
		Spanish:"Especialistas producen la mitad de infelicidad"
		Simplified_Chinese:"专家们只提供相对于一般人口不快乐度的一半"
		Portuguese:"Especialistas produzem metade da infelicidade normal"
		German:"Spezialisten produzieren 50% weniger Unzufriedenheit"
		French:"Les spécialistes produisent moitié moins de mécontentement"
	}
	"Freedom Complete":{
		Italian:"Autonomia Completa"
		Russian:"Свобода завершена"
		Romanian:"Libertate realizată"
		Spanish:"Libertad Completa"
		Simplified_Chinese:"完整的自由主义"
		Portuguese:"Liberdade Completa"
		German:"Freiheit vollständig"
		French:"Liberté complète"
	}
	"Tile yield from great improvement +100%, golden ages increase by 50%":{
		Italian:"Doppia resa (+100%) dai miglioramenti, e +50% durata da Età dell'Oro"
		Russian:"Доход клетки от великих улучшений +100%, золотые века увеличены на 50%"
		Romanian:"Producția celulelor din îmbunătățiri majore +100%, durata epocilor de aur crește cu 50%"
		Spanish:"Rendimiento de casilla por gran mejora aumenta en 100%, Edades de Oro incrementan 50%"
		Simplified_Chinese:"地块产量大幅度提高+100%，黄金时代增加50%"
		Portuguese:"Rendimento de de terrenos com grandes melhorias +100%, Idades de Ouro incrementam 50%"
		German:"+100% Felderträge aus Verbesserungen Großer Persönlichkeiten; Goldene Zeitalter dauern 50% länger"
		French:"Bonus des cases améliorés par les spécialistes +100%, la durée des âges d'or augmente de 50%"
	}
	
	// Autocracy branch
	"Autocracy":{
		Spanish:"Autocracia"
		Italian:"Autocrazia"
		Romanian:"Autocrație"
		Simplified_Chinese:"独裁"
		Portuguese:"Autocracia"
		Russian:"Автократия"
		German:"Autokratie"
		French:"Autocratie"
	}
	"-33% unit upkeep costs":{
		Spanish:"Coste de mantenimiento de unidades reducido en 33%"
		Italian:"-33% mantenimento delle unità in Oro"
		Romanian:"-33% la costurile de întreținere pentru unități"
		Simplified_Chinese:"-33%的单位维护成本"
		Portuguese:"-33% Manutenção de unidades"
		Russian:"-33% затрат на содержание юнитов"
		German:"-33% Einheiten Unterhaltskosten"
		French:"-33% de coût de maintenance des unités"
	}
	"Populism":{
		Spanish:"Populismo"
		Italian:"Populismo"
		Romanian:"Populism"
		Simplified_Chinese:"民粹主义"
		Portuguese:"Populismo"
		Russian:"популизм"
		German:"Populismus"
		French:"Populisme"
	}
	"Wounded military units deal +25% damage":{
		Spanish:"Las unidades militares hacen un +25% de daño cuando estan heridas"
		Italian:"+25% danno per le unità militari ferite"
		Romanian:"Unitățile militare rănite fac distrugeri +25%"
		Simplified_Chinese:"受伤的军队单位造成+25%的伤害"
		Portuguese:"+25% dano para unidades militares feridas"
		Russian:"раненые военные юниты наносят на 25% урона больше"
		German:"Verwundete Militäreinheiten haben +25% Schaden"
		French:"Les unités militaires blessés infligent +25% dégats"
	}
	"Militarism":{
		Spanish:"Militarismo"
		Italian:"Militarismo"
		Romanian:"Militarism"
		Simplified_Chinese:"军国主义"
		Portuguese:"Militarismo"
		Russian:"Милитаризм"
		German:"Militarismus"
		French:"Militarisme"
	}
	"Gold cost of purchasing units -33%":{
		Spanish:"Coste de comprar oro reducido a -33%"
		Italian:"-33% costi d'acquisto in Oro per le unità"
		Romanian:"Costul cumpărării de unități -33%"
		Simplified_Chinese:"购买单位金钱成本-33%"
		Portuguese:"-33% custo de comprar unidades"
		Russian:"Стоимость покупки снижается на 33%"
		German:"-33% Goldkosten für das Kaufen von Einheiten"
		French:"Le coût d'achat des unités militaires est réduit de 33%"
	}
	"Facism":{
		Spanish:"Facismo"
		Italian:"Fascismo"
		Romanian:"Fascism"
		Simplified_Chinese:"法西斯"
		Portuguese:"Fascismo"
		German:"Faschismus"
		French:"fascisme"
		Russian:"фашизм"
	}
	"Quantity of strategic resources produced by the empire increased by 100%":{
		Spanish:"El imperio produce un +100% de recursos estrategicos"
		Italian:"L'impero incrementa del 100% la quantità delle risorse strategiche possedute, raddoppiandole"
		Romanian:"Resursele strategice produse de imperiu crescute cu 100%"
		Simplified_Chinese:"帝国生产的战略资源数量增加了100%"
		Portuguese:"Quantidade de recursos estratégicos produzidos pelo império incrementado em 100%"
		Russian:"количество стратегических ресурсов обрабатываемых империей, удваивается"
		German:"Menge an strategische Resourcen ist um 100% erhöht."
		French:"La quantité de ressources stratégiques est doublé"
	}
	"Police State":{
		Spanish:"Estado de policias"
		Italian:"Stato di polizia"
		Romanian:"Stat polițienesc"
		Simplified_Chinese:"极权国家"
		Portuguese:"Estado de Polícia"
		Russian:"полицейский участок"
		German:"Polizeistaat"
		French:"Etat policier"
	}
	"Captured cities retain their previous borders":{
		Spanish:"Las ciudades capturadas retienen sus fronteras"
		Italian:"Le città conquistate mantengono i loro confini precedenti"
		Romanian:"Orașele cucerite își păstrează vechile hotare"
		Simplified_Chinese:"被占领的城市保留了以前的边界"
		Portuguese:"Cidades capturadas retem suas antigas frontieras"
		Russian:"Захваченные города сохраняют свои прежние границы"
		German:"Eingenommene Städte behalten ihre vorherigen Grenzen"
		French:"Les villes capturés ne perdent plus leurs territoires"
	}
	"Total War":{
		Spanish:"Guerra Total"
		Italian:"Guerra Totale"
		Romanian:"Război total"
		Simplified_Chinese:"全面战争"
		Portuguese:"Guerra Total"
		German:"Totaler Krieg"
		French:"Guerre Totale"
	}
	"+15% production when building military units and new military units start with 15 Experience":{
		Spanish:"+15% a la produccion cuando se esta construyendo unidades militares, las unidades militares comienzan con 15 de PX"
		Italian:"+15% Produzione per le unità militari, e +15 esperienza per le nuove unità militari"
		Romanian:"+15% producție când se construiesc unități militare, iar noile unități militare au 15 experiență din start"
		Simplified_Chinese:"+15%的生产当建造军事单位和新的军事单位开始有15个经验"
		Portuguese:"+15% produção ao construir unidades militares e novas unidades militares começam com 15 experiencia"
		Russian:"+15% К производству военных юнитов, Военные юниты начинают с 15 опыта"
		German:"+15% Produktion beim Bauen von Militäreinheiten; neue Militäreinheiten starten mit 15 Erfahrung (XP)"
		French:"+15% production lors de la construction d'unités militaires, les nouvelles unités apparaissent avec +15 EXP"
	}
	"Autocracy Complete":{
		Italian:"Autocrazia Completa"
		French:"Autocratie complète"
		Russian:"Автократия завершена"
	}
	"+1 happiness from each Walls, Castle and Arsenal":{
		Italian:"+1 Felicità per ogni Mura, Castello e Arsenale"
		French:"+1 de bonheur pour chaque Murs, Châteaux et Arsenal"
		Russian:"+1 счастье за каждую стену, замок и арсенал"
	}
	
	// Victory Screen
	"Science victory":{
		Italian:"Vittoria Scientifica"
		German:"Wissenschaftssieg"
		French:"Victoire scientifique"
	}
	"Cultural victory":{
		Italian:"Vittoria Culturale"
		German:"Kultursieg"
		French:"Victoire Culturelle"
	}
	"Conquest victory":{
		Italian:"Vittoria per Dominazione"
		German:"Dominanzsieg"
		French:"Victoire militaire"
	}
	"Complete all the spaceship parts\n to win!":{
		Italian:"Completa tutte le parti\n  dell'astronave per vincere!"
		German:"Um zu gewinnen vervollständigen\nSie alle Raumschiffteile!"
		French:"Construisez toutes les parties du \n vaisseau spatial pour gagner!"
		Russian:"Для победы\n завершите все части космического коробля"
	}
	"Complete 4 policy branches\n to win!":{
		Italian:"Completa quattro rami\n  politici per vincere!"
		German:"Um zu gewinnen vervollständigen\nSie 4 Grundsatzzweige!"
		French:"Completer 4 Doctrines pour gagner!"
		Russian:"Для победы\n завершите 4 ветви общественных инстутов"
	}
	"Destroy all enemies\n to win!":{
		Italian:"Distruggi tutti gli avversari \n per vincere!"
		German:"Um zu gewinnen besiegen Sie alle Gegner!"
		French:"Eliminer tous vos adversaires pour gagner!"
		Russian:"Для победы, \n уничтожьте всех врагов"
	}
	"You have won a scientific victory!":{
		Italian:"Hai ottenuto una Vittoria Scientifica!"
		German:"Sie haben den Wissenschaftssieg errungen!"
		French:"Vous avez fait une victoire scientifique!"
		Russian:"Вы одержали научную победу!"
	}
	"You have won a cultural victory!":{
		Italian:"Hai ottenuto una Vittoria Culturale!"
		German:"Sie haben den Kultursieg errungen!"
		French:"Vous avez fait une victoire culturelle!"
		Russian:"Вы одержали культурную победу!"
	}
	"You have won a conquest victory!":{
		Italian:"Hai ottenuto una Vittoria per Dominazione!"
		German:"Sie haben den Dominanzsieg errungen!"
		French:"Vous avez fait une victoire militaire !"
		Russian:"Вы одержали победу завоевания!"
	}
	"One more turn...!":{
		Italian:"Aspetta! Solo un altro turno..."
		German:"Nur noch eine Runde..."
		French:"Un autre tour... !"
		Russian:"Еще один ход...!"
	}
	"Built Apollo Program":{
		Italian:"Programma Apollo costruito"
		German:"Vollendete das Apollo-Programm" //not sure about the context here
		French:"Construiser le programme Apollo" //same, it could be "construire"
	}
	"Destroy [civName]":{
		Italian:"Distruggi [civName]"
		German:"Zerstöre [civName]"
		French:"Détruiser [civName]"
		Russian:"Уничтожить [civName]"
	}	
	
	// Unit Promotions
	"Pick promotion":{
		Italian:"Scegli promozione"
		French:"Choisissez une promotion"
	}
	
	" OR ":{// as in "Requires Accuracy I OR Barrage I
		Italian:" O "
		Spanish:" O "
		Romanian:" SAU "
		Simplified_Chinese:" OR "
		Portuguese:" OR "
		Russian:" ИЛИ "
		German:" ODER "
		French:" OU "
	}
	
	"Accuracy I":{
		Italian:"Precisione I"
		German:"Genauigkeit I"
		French:"Précision I"
		Russian:"Точность I"
	}
	"Accuracy II":{
		Italian:"Precisione II"
		German:"Genauigkeit II"
		French:"Précision II"
		Russian:"Точность II"
	}
	"Accuracy III":{
		Italian:"Precisione III"
		German:"Genauigkeit III"
		French:"Précision III"
		Russian:"Точность III"
	}
	"Bonus vs units in open terrain 15%":{
		Italian:"+15% Forza contro unità in terreno aperto"
		French:"15% force contre les unités en terrain découvert"
		Russian:"Бонус против юнитов на открытой местности 15%"
	}
	"Barrage I":{
		Italian:"Fuoco di Fila I"
		German:"Sperrfeuer I"
		French:"Barrage I"
		Russian:"Преграда I"
	}
	"Barrage II":{
		Italian:"Fuoco di Fila II"
		German:"Sperrfeuer II"
		French:"Barrage II"
		Russian:"Преграда II"
	}
	"Barrage III":{
		Italian:"Fuoco di Fila III"
		German:"Sperrfeuer III"
		French:"Barrage III"
		Russian:"Преграда III"
	}
	"Bonus vs units in rough terrain 15%":{
		Italian:"+15% Forza contro unità in terreno accidentato"
		French:"+15% force contre les unités en terrain accidenté"
		Russian:"Бонус против юнитов в пересеченной местности 15%"
	}
	"Shock I":{
		Italian:"Assalto I"
		German:"Schock I"
		French:"Choc I"
		Russian:"Натиск I"
	}
	"Shock II":{
		Italian:"Assalto II"
		German:"Schock II"
		French:"Choc II"
		Russian:"Натиск II"
	}
	"Shock III":{
		Italian:"Assalto III"
		German:"Schock III"
		French:"Choc III"
		Russian:"Натиск III"
	}
	"Drill I":{
		Italian:"Addestramento I"
		German:"Drill I"
		French:"Percée I"
		Russian: "Прорыв I"
	}
	"Drill II":{
		Italian:"Addestramento II"
		German:"Drill II"
		French:"Percée II"
		Russian: "Прорыв II"
	}
	"Drill III":{
		Italian:"Addestramento III"
		German:"Drill III"
		French:"Percée III"
		Russian: "Прорыв III"
	}
	"Scouting I":{
		Italian:"Esplorazione I"
		German:"Spähen I"
		French:"Eclaireur I"
		Russian:"Разведка I"
	}
	"Scouting II":{
		Italian:"Esplorazione II"
		German:"Spähen II"
		French:"Eclaireur II"
		Russian:"Разведка II"
	}
	"Scouting III":{
		Italian:"Esplorazione III"
		German:"Spähen III"
		French:"Eclaireur III"
		Russian:"Разведка III"
	}
	"+1 Movement":{
		Italian:"+1 Movimento"
		German:"+1 Sichtweite"
		French:"+1 Mouvement"
		Russian:"+1 Передвижение"
	}
	"Cover I":{
		Italian:"Copertura I"
		German:"Deckung I"
		French:"Protection I"
		Russian:"Укрытие I"
	}
	"Cover II":{
		Italian:"Copertura II"
		German:"Deckung II"
		French:"Protection II"
		Russian:"Укрытие II"
	}
	"+25% Defence against ranged attacks":{
		Italian:"+25 difesa contro gli attacchi a distanza"
		German:"+25% Verteidigung gegen alle Fernangriffe"
		French:"+25% défence contre les attaques à distance"
		Russian:"+25% защиты от дальних атак"
	}
	"March":{
		Italian:"Marcia"
		German:"Marschieren"
		French:"Marche"
		Russian:"Марш"
	}
	"Unit will heal every turn, even if it performs an action":{
		Italian:"L'unità guarisce ad ogni turno anche se esegue un'azione"
		French:"L'unité va se soigner à chaque tour, même si elle effectue une action"
		Russian:"Юнит лечится каждый ход, даже если совершает действие"
	}
	"Charge":{
		Italian:"Carica"
		German:"Angriff"
		French:"Charge"
	}
<<<<<<< HEAD
	"Bonus vs wounded units 33%":{
		Italian:"+33% forza contro unità ferite"
		French:"+33% force contre les unités montées"
		Russian:"Бонус против раненых 33%"
=======
	"wounded units":{
		Italian:"unità ferite"
		French:"unités montées"
>>>>>>> a072e180
	}
	"Mobility":{
		Italian:"Mobilità"
		German:"Mobilität"
		French:"Mobilité"
		Russian:"Мобильность"
	}
	"Siege":{
		Italian:"Assedio"
		German:"Belagerung"
		French:"Siège"
		Russian:"Осада"
	}
	"Volley":{
		Italian:"Raffica"
		German:"Salve"
		French:"Volée"
		Russian:"Залп"
	}
	"Sentry":{
		Italian:"Sentinella"
		German:"Wache"
		French:"Sentinel"
		Rusian:"Караул"
	}
	"Range":{
		Italian:"Raggio di tiro ampliato"
		German:"Reichweite"
		French:"Portée"
		Russian:"Расширенный радиус"
	}
	"+1 Range":{
		Italian:"+1 raggio"
		German:"+1 Reichweite"
		French:"+1 portée d'attaque"
		Russian:"+1 радиус"
	}
	"Indirect Fire":{
		Italian:"Fuoco indiretto"
		German:"Indirektes Feuer"
		French:"Attaque indirecte" //not sure
		Russian:"Непрямой Огонь"
	}
	"Ranged attacks may be performed over obstacles":{
		Italian:"Permette di sparare a distanza superando gli ostacoli"
		French:"Les attaques à distances peuvent être effectués à travers des obstacles"
		Russian:"Дальнобойные атаки могут выполняться над препятствиями"
	}
	"Formation I":{
		Italian:"Formazione I"
		German:"Formation I"
		French:"Formation I"
		Russian:"Формация I"
	}
	"Formation II":{
		Italian:"Formazione II"
		German:"Formation II"
		French:"Formation II"
		Russian:"Формация II"
	}
	"Blitz":{
		Italian:"Incursione"
		German:"Blitz"
		French:"Guerre éclair"
		Russian:"Блиц"
	}
	"1 additional attack per turn":{
		Italian:"L'unità ottiene può attaccare due volte ogni turno"
		French:"1 attaque supplémentaire par tour"
		Russian:"Дополнительная атака за ход"
	}
	"Logistics":{
		Italian:"Logistica"
		German:"Logistick"
		French:"Logistique"
		Russian:"Логистика"
	}
	"Bombardment I":{
		Italian:"Bombardamento I"
		German:"Bombardierung I"
		French:"Bombardement I"
		Russian:"Бомбардировка I"
	}
	"Bombardment II":{
		Italian:"Bombardamento II"
		German:"Bombardierung II"
		French:"Bombardement II"
		Russian:"Бомбардировка II"
	}
	"Bombardment III":{
		Italian:"Bombardamento III"
		German:"Bombardierung III"
		French:"Bombardement III"
		Russian:"Бомбардировка III"
	}
	"Bonus vs land units 33%":{
		Italian:"+33% forza contro unità terrestri"
		French:"+33% force contre les unités terrestres"
		Russian:"Бонус против наземных юнитов 33%"
	}
	"Bonus vs land units 34%":{
		Italian:"+34% forza contro unità terrestri"
		French:"+34% force contre les unités terrestres"
		Russian:"Бонус против наземных юнитов 34%"
	}
	"Boarding Party I":{
		Italian:"Abbordaggio I"
		German:"Entermannschaft I"
		French:"Embarquement I"
		Russian:"Абордаж I"
	}
	"Boarding Party II":{
		Italian:"Abbordaggio II"
		German:"Entermannschaft II"
		French:"Embarquement II"
		Russian:"Абордаж II"
	}
	"Boarding Party III":{
		Italian:"Abbordaggio III"
		German:"Entermannschaft III"
		French:"Embarquement III"
		Russian:"Абордаж III"
	}
	"Bonus vs water units 15%":{
		Italian:"+15% forza contro le unità anfibie"
		French:"+15% force contre les unités navales"
		Russian:"Бонус против водных юнитов +15%"
	}
	"Coastal Raider I":{
		Italian:"Incursione costiera I"
		German:"Küstenräuber I"
		French:"Commando Côtier I" //not very accurate
		Russain:"Береговой налетчик I"
	}
	"Coastal Raider II":{
		Italian:"Incursione costiera II"
		German:"Küstenräuber II"
		French:"Commando Côtier II"
		Russain:"Береговой налетчик II"
	}
	"Coastal Raider III":{
		Italian:"Incursione costiera III"
		German:"Küstenräuber III"
		French:"Commando Côtier III"
		Russain:"Береговой налетчик III"
	}
	"Targeting I":{
		Italian:"Puntamento I"
		German:"Gezielter Schlag I"
		French:"Ciblage I"
		Russian:"Прицеливание I"
	}
	"Targeting II":{
		Italian:"Puntamento II"
		German:"Gezielter Schlag II"
		French:"Ciblage II"
		Russian:"Прицеливание II"
	}
	"Targeting III":{
		Italian:"Puntamento III"
		German:"Gezielter Schlag III"
		French:"Ciblage III"
		Russian:"Прицеливание III"
	}
	"Wolfpack I":{
		Italian:"Attacco in massa I"
		German:"Rudeltaktik I"
		French:"Meute I"
		Russian:"Массовая атака I"
	}
	"Wolfpack II":{
		Italian:"Attacco in massa II"
		German:"Rudeltaktik II"
		French:"Meute II"
		Russian:"Массовая атака II"
	}
	"Wolfpack III":{
		Italian:"Attacco in massa III"
		German:"Rudeltaktik III"
		French:"Meute III"
		Russian:"Массовая атака III"
	}
	
	// Civilopedia texts
	"Basics":{
		Italian:"Basi"
		German:"Spielkonzepte"
		French:"Basiques"
	}
	"Resources":{
		Italian:"Risorse"
		German:"Ressourcen"
		French:"Ressources"
	}
	"Terrains":{
		Italian:"Terreni e caratteristiche"
		German:"Gelände und Geländearten"
		French:"Terrains"
	}
	"Tile Improvements":{
		Italian:"Miglioramenti"
		German:"Modernisierungen"
		French:"Améliorations de cases"
	}
	
	"Unique to [civName], replaces [unitName]":{
		Italian:"Unico per la civiltà [civName], sostituisce [unitName]"
		Spanish:"Único a la civilización [civName], reemplaza [unitName]"
		Romanian:"Unic pentru civilizație [civName], înlocuiește [unitName]"
		Simplified_Chinese:"文明独有[civName]，取代[unitName]"
		Portuguese:"Exclusivo da civilização [civName], substitui [unitName]"
		Russian:"Уникальный для цивилизации [civName], заменяет [unitName]"
		German:"Einzigartig für Zivilisation [civName], ersetzt [unitName]"
		French:"Unique à la civilisation [civName], remplace [unitName]"
	}
	"Cost":{
		Italian:"Costo"
	}
	"Requires [buildingName] to be built in the city":{
		Italian:"Richiede la costruzione di [buildingName] nella città"
		French:"Requiert la construction de [buildingName] dans la ville"
	}
	"Requires [buildingName] to be built in all cities":{
		Italian:"Richiede la costruzione di [buildingName] in tutte le città"
		French:"Requiert la construction de [buildingName] dans toutes les villes"
	}
	"Provides a free [buildingName] in the city":{
		Italian:"Dona l'edificio gratuito [buildingName] nella città"
		French:"Construit un(e) [buildingName] gratuit(e) dans la ville"
	}
	"Requires worked [resource] near city":{
		Italian:"Richiede che la città sfrutti [resource]"
		French:"Nécessite l'exploitation de [resource] près de la ville"
	}
	"Required tech: [requiredTech]":{
		Italian:"Tecnologie propedeutiche: [requiredTech]"
		French:"Nécessite la technologie: [requiredTech]"
	}
	"Upgrades to [upgradedUnit]":{
		Italian:"Aggiorna a [upgradedUnit]"
		French:"Améliorer en [upgradedUnit]"
	}
	"Obsolete with [obsoleteTech]":{
		Italian:"Diventa obsoleta con [obsoleteTech]"
		French:"Obsolète avec [obsoleteTech]"
	}
	"May contain [listOfResources]":{
		Italian:"Può contenere [listOfResources]"
		French:""
	}
	"Occurs on [listOfTerrains]":{
		Italian:"Può avvenire/avviene su [listOfTerrains]"
		French:"Doit possèder [listOfResources]"
	}
	"Defence bonus":{
		Italian:"Bonus di Difesa"
		French:"Bonus de défence"
	}
	"Movement cost":{
		Italian:"Costi di movimento"
		French:"Coût de mouvement"
  }
	
	//Options menu, pointed out by Smashfanful
	"Missing translations":{
		Italian:"Traduzioni mancanti"
		Russian:"Отсутствующие переводы"
	}
	"Version":{
		Italian:"Versione"
		Russian:"Версия"
	}
	"Resolution":{
		Italian:"Risoluzione"
		Russian:"Разрешения"
	}
	"Tileset":{
		Italian:"Set celle"
	}
	"Map editor":{
		Italian:"Editor mappe"
		Russian:"Редактор карт"
	}
	"Language":{
		Italian:"Lingua"
	}
}<|MERGE_RESOLUTION|>--- conflicted
+++ resolved
@@ -8419,16 +8419,17 @@
 		German:"Angriff"
 		French:"Charge"
 	}
-<<<<<<< HEAD
+
 	"Bonus vs wounded units 33%":{
 		Italian:"+33% forza contro unità ferite"
 		French:"+33% force contre les unités montées"
 		Russian:"Бонус против раненых 33%"
-=======
+  }
+
 	"wounded units":{
 		Italian:"unità ferite"
 		French:"unités montées"
->>>>>>> a072e180
+
 	}
 	"Mobility":{
 		Italian:"Mobilità"
